--- conflicted
+++ resolved
@@ -34,13 +34,8 @@
 # -- Project information -----------------------------------------------------
 
 project = "freva user guide"
-<<<<<<< HEAD
-copyright = "2023, CLINT"
-author = "CLINT"
-=======
 copyright = f"{date.today().year}, DKRZ"
 author = "DKRZ"
->>>>>>> 7f258214
 
 # The full version, including alpha/beta/rc tags
 release = __version__
@@ -58,11 +53,7 @@
     "recommonmark",
     "sphinx_execute_code",
     "sphinxcontrib_github_alt",
-<<<<<<< HEAD
-    'sphinx_copybutton',
-=======
     "sphinx_copybutton",
->>>>>>> 7f258214
 ]
 
 # Add any paths that contain templates here, relative to this directory.
