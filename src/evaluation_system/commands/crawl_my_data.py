# encoding: utf-8

"""
crawl_my_data - Sets path to crawl users data

@copyright:  2015 FU Berlin. All rights reserved.
        
@contact:    sebastian.illing@met.fu-berlin.de
"""

import sys
import os
import time
from evaluation_system.commands import FrevaBaseCommand
from evaluation_system.model.user import User
from evaluation_system.misc import config
import subprocess


class Command(FrevaBaseCommand):

    __short_description__ = '''Use this command to update your projectdata.'''
    __description__ = __short_description__
   
    _args = [
             {'name': '--debug', 'short': '-d', 'help': 'turn on debugging info and show stack trace on exceptions.',
              'action': 'store_true'},
             {'name': '--help', 'short': '-h', 'help': 'show this help message and exit', 'action': 'store_true'},
             {'name': '--path', 'help': 'crawl the given directory', 'metavar': 'PATH'},
             ]   
    
    def _run(self):
        root_path = config.get('project_data')
        # Setup argument parser
        args = self.args
        crawl_dir = args.path
        
        t1 = time.time()        
        sys.stderr.flush()
<<<<<<< HEAD
        # For miklip we want to use a prefix
        # TODO: Get this directly from config?
        project = config.get('project_name')
        path_prefix = ''
        if project.lower() == 'miklip':
            path_prefix = 'user-'
        user_root_path = os.path.join(root_path, path_prefix+User().getName()) 
=======
        user_root_path = os.path.join(root_path, User().getName())
>>>>>>> 8b235e28
        if crawl_dir:
            if root_path not in crawl_dir:
                raise Exception('You are only allowed to crawl data in this root path %s' % root_path)
        else:
            crawl_dir = user_root_path
        path = os.path.dirname(os.path.abspath(__file__))
        script_path = path + '/../../../sbin/crawl_data'
        print 'Please wait while the system is crawling your data'
        out = subprocess.Popen('/bin/bash '+script_path + ' ' + crawl_dir, shell=True)
        print out.wait()
        print 'Finished.\nCrawling took ' + str(time.time() - t1) + ' seconds'


if __name__ == "__main__":
    Command().run()<|MERGE_RESOLUTION|>--- conflicted
+++ resolved
@@ -37,7 +37,6 @@
         
         t1 = time.time()        
         sys.stderr.flush()
-<<<<<<< HEAD
         # For miklip we want to use a prefix
         # TODO: Get this directly from config?
         project = config.get('project_name')
@@ -45,9 +44,6 @@
         if project.lower() == 'miklip':
             path_prefix = 'user-'
         user_root_path = os.path.join(root_path, path_prefix+User().getName()) 
-=======
-        user_root_path = os.path.join(root_path, User().getName())
->>>>>>> 8b235e28
         if crawl_dir:
             if root_path not in crawl_dir:
                 raise Exception('You are only allowed to crawl data in this root path %s' % root_path)
