"""
Created on 18.05.2016

@author: Sebastian Illing
"""
import logging
from functools import partial
import os
from pathlib import Path
import pytest
import mock
import time
from evaluation_system.tests import run_cli, similar_string
from evaluation_system.misc.exceptions import PluginNotFoundError, ValidationError


def test_tool_doc(capsys, plugin_doc, admin_env, caplog):
    cmd = ["doc", "DummyPlugin", "--file-name", str(plugin_doc)]
    with mock.patch.dict(os.environ, admin_env, clear=True):
        run_cli(cmd)
        out = capsys.readouterr().out
        _, loglevel, message = caplog.record_tuples[-1]
        assert loglevel == logging.INFO
        assert "dummyplugin" in message.lower()
        assert "created" in message.lower()
        with pytest.raises(FileNotFoundError):
            run_cli(cmd[:-2])


def test_forbidden_tool_doc(dummy_env):
    from freva.cli.admin import update_tool_doc

    with pytest.raises(RuntimeError):
        update_tool_doc("dummyplugin")
    with pytest.raises(SystemExit):
        run_cli(["solr", "doc" "--help"])


def test_list_tools(capsys, dummy_env):
    from freva.cli.plugin import main as run

    with pytest.raises(PluginNotFoundError):
        run_cli("plugin --doc -d")
    run(["--list-tools"])
    plugin_list = capsys.readouterr().out
    assert "DummyPlugin" in plugin_list
    run_cli(["plugin", "dummyplugin", "--doc"])
    help_str = capsys.readouterr().out
    assert similar_string(
        help_str,
        """DummyPlugin (v0.0.0): A dummy plugin
Options:
number     (default: <undefined>)
       This is just a number, not really important
the_number (default: <undefined>) [mandatory]
       This is *THE* number. Please provide it
something  (default: test)
       No help available.
other      (default: 1.4)
       No help available.
input      (default: <undefined>)
<<<<<<< HEAD
       An input file.
=======
       No help available.
variable   (default: tas)
       No help available.
>>>>>>> cd96ec77
""",
    )


def test_run_pyclientplugin(dummy_history):
    import freva
    from evaluation_system.misc import config
    from evaluation_system.model.plugins.models import ToolPullRequest

    res, _ = freva.run_plugin("dummyplugin", the_number=32, caption="Some caption")
    assert res == 0
    _, res = freva.run_plugin("dummyplugin", the_number=32, show_config=True)
    res = "\n".join([l.strip() for l in res.split("\n") if l.strip()])
    assert similar_string(
        res,
        """    number: -the_number: 32 something: test other: 1.4 input: -variable: tas""",
    )
    return_val, repo = freva.run_plugin("dummyplugin", repo_version=True)
    assert "git" in repo
    ToolPullRequest.objects.all().delete()
    with pytest.raises(PluginNotFoundError):
        freva.run_plugin("dummyplugin0", pull_request=True, tag="")

    ret, _ = freva.run_plugin("dummyplugin", pull_request=True, tag="")
    assert ret != 0

    def pr_sleep(t, version=None, status=None, tool="dummyplugin"):
        t = ToolPullRequest.objects.get(tool=tool, tagged_version=version)
        t.status = status
        t.save()

    time.sleep = partial(pr_sleep, version="1.0", status="failed", tool="dummyplugin")
    retun_val, cmd_out = freva.run_plugin("dummyplugin", pull_request=True, tag="1.0")
    assert similar_string(
        cmd_out, """The pull request failed.\nPlease contact the admins.""", 0.7
    )
    time.sleep = partial(pr_sleep, version="2.0", status="success", tool="dummyplugin")
    _, cmd_out = freva.run_plugin("dummyplugin", pull_request=True, tag="2.0")
    assert similar_string(
        cmd_out,
        """dummyplugin plugin is now updated in the system. New version:  2.0""",
        0.7,
    )


def test_run_plugin(capsys, dummy_history, dummy_env):
    from evaluation_system.misc import config

    with pytest.raises(ValidationError):
        run_cli(["plugin", "dummyplugin"])
    # test run tool
    run_cli(["plugin", "dummyplugin", "the_number=32", '--caption="Some caption"'])
    output_str = capsys.readouterr().out
    assert "Dummy tool was run" in output_str
    assert "the_number" in output_str
    # test get version
    run_cli(["plugin", "dummyplugin", "--repo-version"])
    # test batch mode
    run_cli(["plugin", "dummyplugin", "the_number=32", "--batchmode"])
    # test save config
    run_cli(["plugin", "dummyplugin", "the_number=32", "--save", "--debug"])
    fn = (
        Path(config.get(config.BASE_DIR_LOCATION))
        / "config/dummyplugin/dummyplugin.conf"
    )
    assert not fn.is_file()
    # test show config
    run_cli(["plugin", "dummyplugin", "the_number=42", "--show-config"])
    output_str = capsys.readouterr().out
    for line in (
        "number: -",
        "the_number: 42",
        "something: test",
        "other: 1.4",
        "input: -",
    ):
        assert line in output_str


def test_handle_pull_request(dummy_env, capsys):
    from evaluation_system.model.plugins.models import ToolPullRequest

    ToolPullRequest.objects.all().delete()
    tool = "dummyplugin"
    run_cli(["plugin", tool, "--pull-request"])
    cmd_out = capsys.readouterr().out
    assert similar_string(cmd_out, """'Missing required option "--tag"'""", 0.7)

    def pr_sleep(t, version=None, status=None, tool="dummyplugin"):

        t = ToolPullRequest.objects.get(tool=tool, tagged_version=version)
        t.status = status
        t.save()

    time.sleep = partial(pr_sleep, version="1.0", status="failed", tool=tool)
    run_cli(["plugin", tool, "--pull-request", "--tag=1.0"])
    cmd_out = capsys.readouterr().out
    assert "The pull request failed.\nPlease contact the admins." in cmd_out
    time.sleep = partial(pr_sleep, version="2.0", status="success", tool=tool)
    run_cli(["plugin", tool, "--pull-request", "--tag=2.0"])
    cmd_out = capsys.readouterr().out
    assert "New version: 2.0" in cmd_out<|MERGE_RESOLUTION|>--- conflicted
+++ resolved
@@ -59,13 +59,9 @@
 other      (default: 1.4)
        No help available.
 input      (default: <undefined>)
-<<<<<<< HEAD
        An input file.
-=======
-       No help available.
 variable   (default: tas)
-       No help available.
->>>>>>> cd96ec77
+       An input variable.
 """,
     )
 
