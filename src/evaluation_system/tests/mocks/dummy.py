--- conflicted
+++ resolved
@@ -23,14 +23,6 @@
     __tags__ = ["foo"]
     __category__ = "statistical"
     __name__ = "DummyPlugin"
-<<<<<<< HEAD
-    __parameters__ =  ParameterDictionary(
-                                   Integer(name='number', help='This is just a number, not really important'),
-                                   Integer(name='the_number',mandatory=True,help='This is *THE* number. Please provide it'), 
-                                   String(name='something',default='test'),
-                                   Float(name='other',default=1.4),
-                                   Directory(name='input', help="An input file"))
-=======
     __parameters__ = ParameterDictionary(
         Integer(name="number", help="This is just a number, not really important"),
         Integer(
@@ -40,9 +32,8 @@
         ),
         String(name="something", default="test"),
         Float(name="other", default=1.4),
-        Directory(name="input"),
+        Directory(name="input", help="An input file"),
     )
->>>>>>> ef6c0cdc
     _runs = []
     _template = "${number} - $something - $other"
 
