'''
.. moduleauthor:: estani <estanislao.gonzalez@met.fu-berlin.de>

This module manages the loading and access to all plug-ins. It is designed as a central registration thorugh
which plug-ins can be accessed.

Plug-ins are automatically registered if  found either in a specific directory ``<evaluation_system_root_dir>/tools``
or by using the environmental variable ``EVALUATION_SYSTEM_PLUGINS``.
This variable must to point to the modules implementing :class:`evaluation_system.api.plugin.PluginAbstract`. 

The value stored there is a colon (':') separated list of ``path,package`` comma (',') separated pairs. The path
denotes where the source is to be found, and the package the module name in which the PluginAbstract interface is being implemented. For example::

    EVALUATION_SYSTEM_PLUGINS=/path/to/some/dir/,something.else.myplugin:/other/different/path,some.plugin:/tmp/test,some.other.plugin

'''


#*** Initialize the plugin
import os
import sys
import logging
log = logging.getLogger(__name__)

import evaluation_system.api.plugin as plugin
import evaluation_system.model.db as db
from evaluation_system.model.user import User
from evaluation_system.misc import config, utils
from subprocess import Popen, STDOUT, PIPE

class PluginManagerException(Exception):
    """For all problems generating while using the plugin manager."""
    pass


PLUGIN_ENV = 'EVALUATION_SYSTEM_PLUGINS'
"""Defines the environmental variable name for pointing to the plug-ins"""
    
#all plugins modules will be dynamically loaded here.
__plugin_modules__ = {}
"""Dictionary of modules holding the plug-ins."""
__plugins__ = {}
"""Dictionary of plug-ins class_name=>class"""
__plugins_meta = {}
"""Dictionary of plug-ins with more information 
plugin_name=>{
    name=>plugin_name,
    plugin_class=>class,
    version=>(0,0,0)
    description=>"string"}"""

 
def munge( seq ):
    """Generator to remove duplicates from a list without changing it's order.
It's used to keep sys.path tidy.

:param seq: any sequence
:returns: a generator returning the same objects in the same sequence but skipping duplicates."""
    seen = set()
    for item in seq:
        if item not in seen:
            seen.add( item )
            yield item
            
def reloadPlugins():
    """Reload all plug-ins. Plug-ins are then loaded first from the :class:`PLUGIN_ENV` environmental
variable and then from the configuration file. This means that the environmental variable has precedence
and can therefore overwrite existing plug-ins (useful for debugging and testing)."""
    #extra_modules = [(path, module) ... ]
    if PLUGIN_ENV in os.environ:
        #now get all modules loaded from the environment
        for path, module_name in map( lambda item: tuple([e.strip() for e in item.split(',')]), 
                                 os.environ[PLUGIN_ENV].split(':')):                
            #extend path to be exact by resolving all "user shortcuts" (e.g. '~' or '$HOME')
            path = os.path.abspath(os.path.expandvars(os.path.expanduser(path)))
            if os.path.isdir(path):
                #we have a plugin_imp with defined api
                sys.path.append(path)
                #TODO this is not working like in the previous loop. Though we might just want to remove it,
                #as there seem to be no use for this info...
                try:
                    __plugin_modules__[module_name] = __import__(module_name)
                except ImportError as e:
                    #we handle this as a warning 
                    log.warning("Cannot import module '%s' from %s. (msg: '%s')", module_name, path, e)
            else:
                log.warn("Cannot load %s, directory missing: %s", module_name, path)

    #get the tools directory from the current one
    #get all modules from the tool directory
    plugins = list(config.get(config.PLUGINS))
    for plugin_name in plugins:
        py_dir = config.get_plugin(plugin_name, config.PLUGIN_PYTHON_PATH)
        py_mod = config.get_plugin(plugin_name, config.PLUGIN_MODULE)
        if os.path.isdir(py_dir):
            if py_mod in __plugin_modules__:
                log.warn("Module '%s' is test being overwritten by: %s", py_mod, py_dir)
            else:
                log.debug("Loading '%s'", plugin_name)
                sys.path.append(py_dir)
                try:
                    __plugin_modules__[plugin_name] = __import__(py_mod)
                except ImportError:
                    #this is an error in this case as is in the central system
                    log.error("Cannot import module '%s' from %s.", py_mod, py_dir)
                    raise
        else:
            log.warn("Cannot load '%s' directory missing: %s", plugin_name, py_dir)

    #no clean that path from duplicates...
    sys.path = [p for p in munge(sys.path)]
    
    #load all plugin classes found (they are loaded when loading the modules)
    for plug_class in plugin.PluginAbstract.__subclasses__():
        if plug_class.__name__ not in __plugins__:
            __plugins__[plug_class.__name__] = plug_class
        else:
            from inspect import getfile
            log.warn("Default plugin %s is being overwritten by: %s", plug_class.__name__, getfile(__plugins__[plug_class.__name__]))

    #now fill up the metadata
    for plugin_name, plugin_class in __plugins__.items():
        __plugins_meta[plugin_name.lower()] = dict(name=plugin_name,
                           plugin_class=plugin_class,
                           version=plugin_class.__version__,
                           description=plugin_class.__short_description__)
#This only runs once after start. To load new plugins on the fly we have 2 possibilities
#1) Watch the tool directory
#2) Use the plugin metaclass trigger (see `evaluation_system.api.plugin`
reloadPlugins()


def getPlugins():
    """Return a dictionary of plug-ins holding the plug-in classes and meta-data about them.
It's a dictionary with the ``plugin_name`` in lower case of what :class:`getPluginDict` returns.

The dictionary is therefore defined as::

    {plugin_name.lower() : dict(name = plugin_name,
                                plugin_class = plugin_class,
                                version=plugin_class.__version__,
                                description=plugin_class.__short_description__)

This can be used if the plug-in name is unknown."""
    return __plugins_meta

def getPluginDict(plugin_name):
    """Return the requested plug-in dictionary entry or raise an exception if not found.

name
    The class name implementing the plugin (and therefore inheriting from :class:`evaluation_system.api.plugin.PluginAbstract`)
plugin_class
    The class itself.
version
    A 3-value tuple representing the plug-in version (major, minor, build)
description
    A string providing a hort description about what the plugin does.

:type plugin_name: str
:param plugin_name: Name of the plug-in to search for.
:return: a dictionary with information on the plug-in 
"""
    plugin_name = plugin_name.lower()
    if plugin_name not in getPlugins():
        mesg = "No plugin named: %s" % plugin_name
        similar_words = utils.find_similar_words(plugin_name, getPlugins())
        if similar_words: mesg = "%s\n Did you mean this?\n\t%s" % (mesg, '\n\t'.join(similar_words))
        mesg = '%s\n\nUse --list-tools to list all available plug-ins.' % mesg
        raise PluginManagerException(mesg)
    
    return getPlugins()[plugin_name]

def getPluginInstance(plugin_name, user = None):
    """Return an instance of the requested plug-in or raise an exception if not found.
At the current time we are just creating new instances, but this might change in the future, so it's
*not* guaranteed that the instances are *unique*, i.e. they might be re-used and/or shared.

:type plugin_name: str
:param plugin_name: Name of the plugin to search for.
:type user: :class:`evaluation_system.model.user.User`
:param user: User for which this plug-in instance is to be acquired. If not given the user running this program will be used.
:return: an instance of the plug-in. Might not be unique."""
    #in case we want to cache the creation of the plugin classes.
    if user is None: user = User()
    return getPluginDict(plugin_name)['plugin_class'](user=user)

def parseArguments(plugin_name, arguments, use_user_defaults=False, user=None, config_file=None, check_errors=True):
    """Manages the parsing of arguments which are passed as a list of strings. These are in turn
sent to an instance of the plugin, that will handle the parsing. This is why the user is required
to be known at this stage.
    
:type plugin_name: str
:param plugin_name: Name of the plugin to search for.
:type arguments: list of strings
:param arguments: it will be parsed by the plug-in (see :class:`evaluation_system.api.plugin.parseArguments`)
:type use_user_defaults: bool
:param use_user_defaults: If ``True`` and a user configuration is found, this will be used as a default for all non set arguments.
                          So the value will be determined according to the first found instance of: argument, user default, tool default
:type user: :class:`evaluation_system.model.user.User`
:param user: The user for whom this arguments are parsed.
:type config_file: str
:param config_file: path to a file from where the setup will read a configuration. If None, the default user dependent one will be used. 
                    This will be completely skipped if ``use_user_defaults`` is ``False``.
:return: A dictionary with the parsed configuration."""
    plugin_name = plugin_name.lower()
    if user is None: user = User()
    
    p = getPluginInstance(plugin_name, user)
    complete_conf = p.__parameters__.parseArguments(arguments, use_defaults=True, check_errors=False)
    
    #if we are using user defaults then load them first
    if use_user_defaults:
        user_config_file = user.getUserToolConfig(plugin_name)
        if os.path.isfile(user_config_file):
            with open(user_config_file, 'r') as f:
                complete_conf.update(p.readConfiguration(f))
    #now if we still have a config file update what the configuration with it
    
    if isinstance(config_file, basestring):
        if config_file == '-':
            #reading from stdin
            complete_conf.update(p.readConfiguration(sys.stdin))
            
        elif config_file is not None:
            with open(config_file, 'r') as f:
                complete_conf.update(p.readConfiguration(f))
    elif config_file is not None:
        #if it's not a string and is something, we asume is something that can be read from
        complete_conf.update(p.readConfiguration(config_file))

    #update with user defaults if desired
    complete_conf.update(p.__parameters__.parseArguments(arguments, check_errors=False))
    #we haven't check for errors because we might have a half implemented configuration
    #some required field might have already been setup (user/system defaults, files, etc)
    #but better if we check them
    if check_errors:
        p.__parameters__.validate_errors(complete_conf, raise_exception=True)
    
    return complete_conf

def writeSetup(plugin_name, config_dict=None, user=None, config_file=None):
    """Writes the plug-in setup to disk. This is the configuration for the plug-in itself and not that
of the tool (which is what normally the plug-in encapsulates). The plug-in is not required to write anything to 
disk when running the tool; it might instead configure it from the command line, environmental variables or 
any other method.

:type plugin_name: str
:param plugin_name: name of the referred plugin.
:type config_dict: dict or metadict 
:param config_dict: The configuration being stored. If is None, the default configuration will be stored, 
    this might be incomplete.
:type user: :class:`evaluation_system.model.user.User`
:param user: The user for whom this arguments are parsed.
:type config_file: str
:param config_file: path to a file  where the setup will be stored. If None, the default user dependent one will be used. 
                    This will be completely skipped if ``use_user_defaults`` is ``False``.
:returns: The path to the configuration file that was written."""
    plugin_name = plugin_name.lower()
    if user is None: user = User()
    
    p = getPluginInstance(plugin_name, user)
    complete_conf = p.setupConfiguration(config_dict=config_dict, check_cfg=False, substitute=False)
    
    if config_file is None:
        #make sure the required directory structure and data is in place
        user.prepareDir()
         
        config_file = user.getUserToolConfig(plugin_name, create=True)

    if config_file == '-':
        p.saveConfiguration(sys.stdout, config_dict=complete_conf)
    else:
        with open(config_file, 'w') as f:
            p.saveConfiguration(f, config_dict=complete_conf)
    
    return config_file

def runTool(plugin_name, config_dict=None, user=None, scheduled_id=None):
    """Runs a tool and stores this "run" in the :class:`evaluation_system.model.db.UserDB`.
    
:type plugin_name: str
:param plugin_name: name of the referred plugin.
:type config_dict: dict or metadict 
:param config_dict: The configuration used for running the tool. If is None, the default configuration will be stored, 
    this might be incomplete.
:type user: :class:`evaluation_system.model.user.User`
:param scheduled_id: if the process is already scheduled then put the row id here
"""
    
    plugin_name = plugin_name.lower()
    if user is None: user = User()
    
    p = getPluginInstance(plugin_name, user)
    complete_conf = None
    
    # check whether a scheduled id is given
    if scheduled_id:
        config_dict = loadScheduledConf(plugin_name, scheduled_id, user) 
    if config_dict is None:
        conf_file = user.getUserToolConfig(plugin_name)
        if os.path.isfile(conf_file):
            log.debug('Loading config file %s', conf_file)
            with open(conf_file, 'r') as f:
                complete_conf = p.readConfiguration(f)
        else:
            log.debug('No config file was found in %s', conf_file)
    if complete_conf is None:
        #at this stage we want to resolve or tokens and perform some kind of sanity check before going further 
        complete_conf = p.setupConfiguration(config_dict=config_dict, recursion=True)
        
    
     
    log.debug('Running %s with %s', plugin_name, complete_conf)
    
    rowid = 0
    
    if scheduled_id:
        user.getUserDB().upgradeStatus(scheduled_id,
                                       user.getName(),
                                       db._status_running)
        rowid = scheduled_id
    elif user:
        rowid = user.getUserDB().storeHistory(p,
                                              complete_conf,
                                              user.getName(),
                                              db._status_running)
        
    try:
        #In any case we have now a complete setup in complete_conf
        result = p._runTool(config_dict=complete_conf)
    except Exception, e:
        user.getUserDB().upgradeStatus(rowid,
                                       user.getName(),
                                       db._status_broken)

        raise e
    
    return result

def scheduleTool(plugin_name, slurmoutdir=None, config_dict=None, user=None):
    """Schedules  a tool and stores this "run" in the :class:`evaluation_system.model.db.UserDB`.
    
:type plugin_name: str
:param plugin_name: name of the referred plugin.
:type slurmoutdir: string 
:param slurmoutdir: directory for the output
:type config_dict: dict or metadict 
:param config_dict: The configuration used for running the tool. If is None, the default configuration will be stored, 
    this might be incomplete.
:type user: :class:`evaluation_system.model.user.User`
:param scheduled_id: if the process is already scheduled then put the row id here
"""
    
    plugin_name = plugin_name.lower()
    if user is None: user = User()
    
    p = getPluginInstance(plugin_name, user)
    complete_conf = None
    
    # check whether a scheduled id is given
    if config_dict is None:
        conf_file = user.getUserToolConfig(plugin_name)
        if os.path.isfile(conf_file):
            log.debug('Loading config file %s', conf_file)
            with open(conf_file, 'r') as f:
                complete_conf = p.readConfiguration(f)
        else:
            log.debug('No config file was found in %s', conf_file)
    if complete_conf is None:
        #at this stage we want to resolve or tokens and perform some kind of sanity check before going further 
        complete_conf = p.setupConfiguration(config_dict=config_dict, recursion=True)
        
    
     
    log.debug('Schedule %s with %s', plugin_name, complete_conf)
    
    slurmindir = os.path.join(user.getUserSchedulerInputDir(), user.getName())
    if not os.path.exists(slurmindir):
        os.makedirs(slurmindir)

    rowid = user.getUserDB().storeHistory(p,
                                          complete_conf,
                                          user.getName(),
                                          db._status_not_scheduled)
    
       
    full_path = os.path.join(slurmindir, p.suggestSlurmFileName())

    with open(full_path, 'w') as fp:
        p.writeSlurmFile(fp, scheduled_id=rowid, user=user)   
            
    # set the SLURM output directory
<<<<<<< HEAD
    if not slurmoutdir:
        slurmoutdir = user.getSchedulerOutputDir()
=======
    slurmoutdir = user.getUserSchedulerOutputDir()

>>>>>>> bcfb5ee2
    if not os.path.exists(slurmoutdir):
        os.makedirs(slurmoutdir)

    # create the batch command
    command = ['/bin/bash',
               '-c',
               '%s --uid=%s %s\n' % (config.SCHEDULER_COMMAND,
                                     user.getName(),
                                     full_path)
              ]

    # run this 
    logging.debug("Command: " + str(command))
    p = Popen(command, stdout=PIPE, stderr=STDOUT)
    (stdout, stderr) = p.communicate()

    logging.debug("scheduler call output:\n" + str(stdout))
    logging.debug("scheduler call error:\n" + str(stderr))
            
    # get the very first line only
    out_first_line = stdout.split('\n')[0]
            
    # read the id from stdout
    if out_first_line.split(' ')[0] == 'Submitted':
        slurm_id = int(out_first_line.split(' ')[-1])
    else:
        slurm_id = 0
        raise Exception('Unexpected scheduler output:\n%s' % out_first_line)
             
    slurm_out = os.path.join(slurmoutdir,
                             'slurm-%i.out' % slurm_id)
                             
            
    # set the slurm output file 
    user.getUserDB().scheduleEntry(rowid, user.getName(), slurm_out)

    return rowid


def getHistory(plugin_name=None, limit=-1, since = None, until = None, entry_ids=None, user=None):
    """Returns the history from the given user.
This is just a wrapper for the defined db interface accessed via the user object.
See :class:`evaluation_system.model.db.UserDB.getHistory` for more information on this interface."""
    if plugin_name is not None: plugin_name = plugin_name.lower()
    if user is None: user = User()
    
    return user.getUserDB().getHistory(plugin_name, limit, since=since, until=until, entry_ids=entry_ids, uid = user.getName())


def loadScheduledConf(plugin_name, entry_id, user):
    """
    This routine loads the configuration from a scheduled plug-in
    """
    h = getHistory(plugin_name=plugin_name , entry_ids=entry_id, user=user)

    # only one row should be selected
    row = h[0]

    # scheduled jobs only
    if row.status != db._status_scheduled:
        raise Exception("This is not a scheduled job!")
            
    return row.configuration
    
    <|MERGE_RESOLUTION|>--- conflicted
+++ resolved
@@ -390,13 +390,9 @@
         p.writeSlurmFile(fp, scheduled_id=rowid, user=user)   
             
     # set the SLURM output directory
-<<<<<<< HEAD
     if not slurmoutdir:
         slurmoutdir = user.getSchedulerOutputDir()
-=======
-    slurmoutdir = user.getUserSchedulerOutputDir()
-
->>>>>>> bcfb5ee2
+
     if not os.path.exists(slurmoutdir):
         os.makedirs(slurmoutdir)
 
