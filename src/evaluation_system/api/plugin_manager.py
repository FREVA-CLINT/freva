"""
.. moduleauthor:: Sebastian Illing / estani

This module manages the loading and access to all plug-ins. It is designed
as a central registration through which plug-ins can be accessed.

Plug-ins are automatically registered if found either in a specific
directory ``<evaluation_system_root_dir>/tools`` or by using the
environmental variable ``EVALUATION_SYSTEM_PLUGINS``. This variable must
point to modules containing classes which implement
:class:`evaluation_system.api.plugin.PluginAbstract`.

The value stored ``EVALUATION_SYSTEM_PLUGINS`` is a list of ``path,package``
pairs separated by ``:``. The path denotes where the source is to be
found, and the package is the module name with the class that implements
the PluginAbstract interface. For example:

EVALUATION_SYSTEM_PLUGINS=/path/to/some/dir/,something.else.myplugin:\
/other/different/path,some.plugin:\
/tmp/test,some.other.plugin
"""
from __future__ import annotations

import atexit
import importlib.machinery
import importlib.util
import inspect
import json
import os
import random
import re
import shutil
import signal
import string
import sys
from contextlib import contextmanager
from dataclasses import dataclass
from datetime import datetime
from multiprocessing import Pool
from pathlib import Path
from types import ModuleType
from typing import Any, Dict, Iterator, Optional, Sequence, Tuple, TypeVar, Union, cast

from django.db.models.query import QuerySet
from PIL import Image
from rich import print as pprint
from typing_extensions import TypedDict

from evaluation_system import __version__ as version_api
from evaluation_system.misc import config
from evaluation_system.misc import logger as log
from evaluation_system.misc import utils
from evaluation_system.misc.exceptions import (
    ConfigurationException,
    ParameterNotFoundError,
    PluginManagerException,
)
from evaluation_system.model.history.models import (
    BatchSettings,
    Configuration,
    History,
    HistoryTag,
    Output,
)
from evaluation_system.model.plugins.models import Parameter
from evaluation_system.model.user import User

from .plugin import PluginAbstract

PLUGIN_ENV = "EVALUATION_SYSTEM_PLUGINS"
"""Defines the environmental variable name for pointing to the plug-ins"""

IMAGE_RESIZE_EXCEPTIONS = ["PDF", "HDF5", "GRIB"]
"""Plugin output files of these types will not be resized.

    File type is determined by the file extension and the mapping PIL has in
    `Image.registered_extensions()`.
"""

__plugin_modules_user__: dict[str, dict[str, str]] = {}
"""Plugin module info per user. { user => { module name => filepath } }"""
__plugins_meta_user: dict[str, dict[str, PluginMetadata]] = {}
"""Plugin metadata per user. { user => { plugin name => metadata } } """
__version_cache: dict[str, tuple[str, str]] = {}
"""A dictionary which acts as a cache for the git information to
   reduce hard disk access"""


@dataclass
class PluginMetadata:
    name: str
    plugin_class: str
    plugin_module: str
    description: str
    user_exported: bool
    category: str
    tags: list[str]


@dataclass
class _PluginStateHandle:
    """Provide a handle to set/update the plugin states in the db.

    The handle will be instantiated with a state, a db rowid and a user
    object to identify the user running the plugin. Furthermore os
    termination signal will be captured to be able to set the last state
    of the plugin in the db.

    Parameters
    ----------
    status: int
        Integer representation of the plugin state
    rowid: int
        Unique ID of the plugin
    user: User
        user object holding all user information.
    """

    status: int
    rowid: int
    user: User

    def __post_init__(self):
        """Handle various signals and define what to do on exit of this process."""
        # Make sure the last state of this plugin exist of the process is set
        #
        atexit.register(self._update_plugin_state_in_db)
        # Make sure that the last plugin state gets set during when OS
        # termination signals are sent to this process.
        #
        for sig in (
            signal.SIGTERM,
            signal.SIGABRT,
            signal.SIGINT,
            signal.SIGQUIT,
        ):
            signal.signal(sig, self._update_plugin_state_in_db_and_quit)

    def __enter__(self):
        # Initialize the plugin state the database
        self._update_plugin_state_in_db()
        return self

    def __exit__(self, *args):
        self._update_plugin_state_in_db()

    def _update_plugin_state_in_db(self):
        """Update the state of a plugin in the db."""
        self.user.getUserDB().upgradeStatus(
            self.rowid, self.user.getName(), self.status
        )

    def _update_plugin_state_in_db_and_quit(self, *args):
        """Update the plugin state of a plugin and quit."""
        self._update_plugin_state_in_db()
<<<<<<< HEAD
        print("Received termination signal: exiting", file=sys.stderr, flush=True)
        sys.exit(1)
=======
        raise KeyboardInterrupt
>>>>>>> 7f258214


T = TypeVar("T")


def munge(seq: Sequence[T]) -> Iterator[T]:
    """Generator to remove duplicates from a list without changing its order.

    Used to keep sys.path tidy.

    Parameters
    ----------
    seq
        any sequence

    Returns
    -------
    iterator
        a generator returning the same objects in the same sequence but
        skipping duplicates.
    """
    seen = set()
    for item in seq:
        if item not in seen:
            seen.add(item)
            yield item


def reload_plugins(user_name: Optional[str] = None) -> None:
    """Reload all plug-ins.

    Plug-ins are then loaded first from the :class:`PLUGIN_ENV`
    environmental variable and then from the configuration file. This means
    that the environmental variable has precedence and can therefore
    overwrite existing plug-ins (useful for debugging and testing).

    Parameters
    ----------
    user_name
        freva user to load the plugins for, if none, it will load the current user
    """

    user_name = user_name or User().getName()

    __plugin_modules__: dict[str, str] = {}
    __plugins__ = {}
    __plugins_meta: dict[str, PluginMetadata] = {}
    __plugin_modules_user__[user_name] = {}
    __plugins_meta_user[user_name] = {}
    extra_plugins = []
    if os.environ.get(PLUGIN_ENV):
        # now get all modules loaded from the environment
        for path, module_name in plugin_env_iter(os.environ[PLUGIN_ENV]):
            # extend path to be exact by resolving all
            # "user shortcuts" (e.g. '~' or '$HOME')
            path = os.path.abspath(os.path.expandvars(os.path.expanduser(path)))
            if os.path.isdir(path):
                # we have a plugin_imp with defined api
                sys.path.append(path)
                # TODO this is not working like in the previous loop. Though we might
                # just want to remove it, as there seem to be no use for this info...
                __plugin_modules__[module_name] = os.path.join(path, module_name)
                extra_plugins.append(module_name)
            else:
                log.warning("Cannot load %s, directory missing: %s", module_name, path)
    # the same for user specific env variable
    if user_name:  # is it possible for User().getName() to be None?
        if PLUGIN_ENV + "_" + user_name in os.environ:
            # now get all modules loaded from the environment
            for path, module_name in plugin_env_iter(
                os.environ[PLUGIN_ENV + "_" + user_name]
            ):
                # extend path to be exact by resolving all
                # "user shortcuts" (e.g. '~' or '$HOME')
                path = os.path.abspath(os.path.expandvars(os.path.expanduser(path)))
                if os.path.isdir(path):
                    # we have a plugin_imp with defined api
                    sys.path.append(path)
                    # TODO this is not working like in the previous loop. Though we
                    # might just want to remove it, as there seem to be no use for
                    # this info...
                    __plugin_modules__[module_name] = os.path.join(path, module_name)
                    extra_plugins.append(module_name)
                else:
                    log.warning(
                        "Cannot load %s, directory missing: %s",
                        module_name,
                        path,
                    )
    # get the tools directory from the current one
    # get all modules from the tool directory
    plugins = list(config.get(config.PLUGINS))
    for plugin_name in plugins:
        try:
            py_dir = config.get_plugin(plugin_name, config.PLUGIN_PYTHON_PATH)
            py_mod = config.get_plugin(plugin_name, config.PLUGIN_MODULE)
        except ConfigurationException:
            log.error(
                f"{config.PLUGIN_PYTHON_PATH} and {config.PLUGIN_MODULE}"
                f" need to be configured for plugin {plugin_name}, check config."
            )
            continue
        if os.path.isdir(py_dir):
            if py_mod in __plugin_modules__:
                file_path = __plugin_modules__[py_mod] + ".py"
                log.warning(
                    "Module '%s' is being overwritten by: %s",
                    py_mod,
                    file_path,
                )
            else:
                log.debug("Loading '%s'", plugin_name)
                sys.path.append(py_dir)
                __plugin_modules__[plugin_name] = os.path.join(py_dir, py_mod)
        else:
            log.warning("Cannot load '%s' directory missing: %s", plugin_name, py_dir)

    for plugin_name, plugin_mod in __plugin_modules__.items():
        try:
            loader = importlib.machinery.SourceFileLoader(
                plugin_name, plugin_mod + ".py"
            )
            mod = ModuleType(plugin_name)
            loader.exec_module(mod)
            plugin_class = find_plugin_class(mod)

            # in order to get the properties to resolve to their values
            # instead of give function references, we need to instantiate the class
            instance = plugin_class()

            description_str: str = instance.__short_description__
            category: str = instance.__category__
            tags: list[str] = instance.__tags__
            class_name_str = plugin_class.__name__
        except Exception as e:
            # if this isn't a valid plugin, log a warning but continue
            log.warning(f"Error loading plugin {plugin_name}: {e}")
            continue

        if class_name_str != "" and class_name_str.lower() not in __plugins_meta.keys():
            __plugins_meta[class_name_str.lower()] = PluginMetadata(
                name=class_name_str,
                plugin_class=class_name_str,
                plugin_module=plugin_mod,
                description=description_str,
                user_exported=plugin_name in extra_plugins,
                category=category,
                tags=tags,
            )
            __plugins__[class_name_str] = class_name_str
        elif class_name_str != "":
            log.warning(
                "Default plugin %s is being overwritten by: %s",
                class_name_str,
                __plugins_meta[class_name_str.lower()].plugin_module + ".py",
            )
    sys.path = [p for p in munge(sys.path)]
    __plugin_modules_user__[user_name] = __plugin_modules__
    __plugins_meta_user[user_name] = __plugins_meta


def get_plugins_user() -> dict[str, dict[str, PluginMetadata]]:
    """Get plugins per user

    Returns
    -------
    dict[str, dict[str, PluginMetadata]]
        dictionary holding map of user to plugin data
    """
    return __plugins_meta_user


def get_plugins(user_name: Optional[str] = None) -> dict[str, PluginMetadata]:
    """Get plugins and their metadata for the given user

    It's a dictionary with the ``plugin_name`` in lower case of what
    :class:`get_plugin_dict` returns.  This can be used if the plug-in
    name is unknown.

    Parameters
    ----------
    user_name
        If present, gets plugins for given user. Otherwise gets plugins
        for current user

    Returns
    -------
    dict[str, PluginMetadata]
        dict of plugin name to metadata
    """
    user_name = user_name or User().getName()

    return __plugins_meta_user[user_name]


def get_plugin_metadata(
    plugin_name: str, user_name: Optional[str] = None
) -> PluginMetadata:
    """Return the requested plug-in metadata or raise an exception if not found.

    Parameters
    ----------
    plugin_name
        Name of the plug-in to search for.
    user_name
        If present, looks for the plugin for the given user.
        Otherwise uses current user.

    Returns
    -------
    PluginMetadata
        metadata for the plug-in
    """

    user_name = user_name or User().getName()

    plugin_name = plugin_name.lower()
    if plugin_name not in get_plugins(user_name):
        reload_plugins(user_name)
        if plugin_name not in get_plugins(user_name):
            mesg = "No plugin named: %s" % plugin_name
            similar_words = utils.find_similar_words(
                plugin_name, get_plugins(user_name).keys()
            )
            if similar_words:
                mesg = "%s\n Did you mean this?\n\t%s" % (
                    mesg,
                    "\n\t".join(similar_words),
                )
            raise PluginManagerException(mesg + "\n")
    return get_plugins(user_name)[plugin_name]


def get_plugin_instance(
    plugin_name: str, user: Optional[User] = None
) -> PluginAbstract:
    """Return an instance of the requested plug-in.

    At the current time we are just creating new instances, but this might
    change in the future, so it's *not* guaranteed that the instances are
    *unique*, i.e. they might be re-used and/or shared.

    Parameters
    ----------
    plugin_name
        Name of the plugin to search for.
    user
        User for which this plug-in instance is to be acquired. If not
        given the user running this program will be used.

    Returns
    -------
    PluginAbstract
        An instance of the plug-in. Might not be unique.
    """
    user = user or User()

    # in case we want to cache the creation of the plugin classes.
    plugin = get_plugin_metadata(plugin_name, user.getName())
    spec = importlib.util.spec_from_file_location(
        f"{plugin.plugin_class}", f"{plugin.plugin_module}.py"
    )
    if spec is None:
        raise ImportError(
            f"Could not import {plugin.plugin_class} from {plugin.plugin_module}"
        )
    mod = importlib.util.module_from_spec(spec)
    spec_loader = spec.loader
    if spec_loader is None:
        raise ImportError(
            f"Could not import {plugin.plugin_class} from {plugin.plugin_module}"
        )
    spec_loader.exec_module(mod)
    sys.modules[spec.name] = mod
    return getattr(mod, plugin.plugin_class)(user=user)


def parse_arguments(
    plugin_name: str,
    arguments: list[str],
    use_user_defaults: bool = False,
    user: Optional[User] = None,
    config_file: Optional[str] = None,
    check_errors: bool = True,
) -> dict[str, Any]:
    """Parses arguments to send to a plugin.

    Arguments are sent to an instance of the plugin that will handle the
    parsing. This is why the user is required to be known at this stage.

    Parameters
    ----------
    plugin_name
        Name of the plugin to search for.
    arguments
        it will be parsed by the plug-in (see
        :class:`evaluation_system.api.plugin.parse_arguments`)
    use_user_defaults
        If ``True`` and a user configuration is found, this will be used
        as a default for all non set arguments. So the value will be
        determined according to the first found instance of: argument,
        user default, tool default
    user
        The user for whom this arguments are parsed.
    config_file
        Path to a file from where the setup will read a configuration. If
        None, the default user dependent one will be used. This will be
        completely skipped if ``use_user_defaults`` is ``False``.

    Returns
    -------
    dict[str, Any]
        A dictionary with the parsed configuration.
    """
    plugin_name = plugin_name.lower()
    user = user or User()

    p = get_plugin_instance(plugin_name, user)
    complete_conf = p.__parameters__.parse_arguments(
        arguments, use_defaults=True, check_errors=False
    )
    # if we are using user defaults then load them first
    if use_user_defaults:
        user_config_file = user.getUserToolConfig(plugin_name)
        if os.path.isfile(user_config_file):
            with open(user_config_file, "r") as f:
                complete_conf.update(p.read_configuration(f))
    # now if we still have a config file update what the configuration with it
    if isinstance(config_file, str):
        if config_file == "-":
            # reading from stdin
            complete_conf.update(p.read_configuration(sys.stdin))
        elif config_file is not None:
            with open(config_file, "r") as f:
                complete_conf.update(p.read_configuration(f))
    # update with user defaults if desired
    complete_conf.update(
        p.__parameters__.parse_arguments(arguments, check_errors=False)
    )
    # we haven't check for errors because we might have a half implemented
    # configuration some required field might have already been setup
    # (user/system defaults, files, etc)
    # but better if we check them
    if check_errors:
        p.__parameters__.validate_errors(complete_conf, raise_exception=True)
    return complete_conf


def write_setup(
    plugin_name: str,
    config_dict: Optional[Union[PluginMetadata, dict[str, str]]] = None,
    user: Optional[User] = None,
    config_file: Optional[Union[str, Path]] = None,
) -> Union[str, Path]:
    """Writes the plug-in setup to disk.

    This is the configuration for the plug-in itself and not that of the
    tool (which is what normally the plug-in encapsulates). The plug-in
    is not required to write anything to disk when running the tool; it
    might instead configure it from the command line, environmental
    variables or any other method.

    Parameters
    ----------
    plugin_name
        Name of the referred plugin.
    config_dict
        The configuration being stored. If None, the default configuration
        will be stored, this might be incomplete.
    user
        The user for whom this arguments are parsed.
    config_file
        The path to the file where the setup will be stored. If None, the
        default user dependent one will be used. This will be completely
        skipped if ``use_user_defaults`` is ``False``.

    Returns
    -------
    Union[str, Path]
        The path to the configuration file that was written.
    """
    plugin_name = plugin_name.lower()
    user = user or User()
    cfg = cast(Dict[str, Union[str, int, float, bool, None]], config_dict or {})
    p = get_plugin_instance(plugin_name, user)
    complete_conf = p.setup_configuration(
        config_dict=cfg, check_cfg=False, substitute=False
    )

    if config_file is None:
        # make sure the required directory structure and data is in place
        user.prepareDir()

        config_file = user.getUserToolConfig(plugin_name, create=True)

    if config_file == "-":
        p.save_configuration(sys.stdout, config_dict=complete_conf)
    else:
        with open(config_file, "w") as f:
            p.save_configuration(f, config_dict=complete_conf)
    return config_file


def _preview_copy(source_path: str, dest_path: str) -> None:
    """Copy images for preview.

    If the source file is a recognized image file, it will be resized for
    preview, otherwise it will be copied as is with the exception of
    PDFs which are supported by PIL but previously were excluded from
    being resized.

    Parameters
    ----------
    source_path
        the source
    dest_path
        the destination
    """

    extension = Path(source_path).suffix
    supported = Image.registered_extensions()
    if extension in supported and supported[extension] not in IMAGE_RESIZE_EXCEPTIONS:
        _preview_convert(source_path, dest_path)
    else:
        shutil.copyfile(source_path, dest_path)


def _preview_convert(source_path: str, dest_path: str, width: int = 800) -> None:
    """Resizes and converts image

    Resulting image format is based on dest_path file extension

    Parameters
    ----------
    source_path
        the file name of the file to convert
    dest_path
        the file name of the converted file
    width
        width in pixels of resulting image, aspect ratio is maintained
        so height is calculated automatically. Default is 800
    """

    with Image.open(source_path) as img:
        x, y = img.size
        height = 2 * (int(y / (x / width)) // 2)
        im_resize = img.resize((width, height))
        im_resize.save(dest_path)
    os.chmod(dest_path, 509)


def _preview_generate_name(plugin_name: str, metadata: dict[str, Any]) -> str:
    """Creates a filename for plugin output.

    Creates a unique name according to the plugin_name and an eight
    character random string.

    Parameters
    ----------
    plugin_name
        Name of the referred plugin.
    metadata
        The meta-data for the file, to access timestamp

    Returns
    -------
    str
        Generated filename string
    """
    random_suffix = "".join(random.choice(string.ascii_letters) for i in range(8))
    ctime = metadata.get("timestamp", "")
    if ctime:
        time_string = datetime.fromtimestamp(ctime).strftime("%Y%m%d_%H%M%S")
        ctime = "%s_" % time_string
    return plugin_name + "_" + ctime + random_suffix


def _preview_unique_file(plugin_name: str, ext: str, metadata: dict[str, str]) -> str:
    """Creates a unique filename for the preview

    Parameters
    ----------
    plugin_name
        Name of the referred plugin.
    ext
        The extension of the file to be created
    metadata
        the meta-data for the file, to access timestamp
    """
    path = config.get(config.PREVIEW_PATH)
    subdir = datetime.now().strftime("%Y%m%d")
    name = _preview_generate_name(plugin_name, metadata)
    name += ext
    full_path = os.path.join(path, subdir)
    full_name = os.path.join(full_path, name)
    if path.strip() and not os.path.isdir(full_path):
        utils.supermakedirs(full_path, 0o2777)
    return full_name


def _preview_create(plugin_name: str, result: utils.metadict) -> list[str]:
    """Creates the preview.

    Also adds the created files to the result dictionary.

    Parameters
    ----------
    plugin_name
        Name of the referred plugin.
    meta_dict
        A meta dictionary describing the result files

    Returns
    -------
    list[str]
        List of output files
    """
    todo_list = []
    result_list = []
    for file_name in result:
        metadata = result[file_name]
        todo = metadata.get("todo", "")
        if todo == "copy":
            ext = os.path.splitext(file_name)[-1]
            target_name = _preview_unique_file(plugin_name, ext, metadata)
            todo_list.append((_preview_copy, file_name, target_name))
            metadata["preview_path"] = target_name
            result_list.append(target_name)
        elif todo == "convert":
            target_name = _preview_unique_file(plugin_name, ".png", metadata)
            todo_list.append((_preview_convert, file_name, target_name))
            metadata["preview_path"] = target_name
            result_list.append(target_name)
        result[file_name] = metadata
    preview_path = config.get(config.PREVIEW_PATH)
    if preview_path.strip() and todo_list:
        p = Pool(config.NUMBER_OF_PROCESSES)
        p.map(utils.mp_wrap_fn, todo_list)
    return result_list


def run_tool(
    plugin_name: str,
    config_dict: Optional[Union[dict[str, str], utils.metadict]] = None,
    user: Optional[User] = None,
    scheduled_id: Optional[int] = None,
    caption: Optional[str] = None,
    unique_output: bool = True,
) -> Tuple[int, Optional[utils.metadict]]:
    """Runs a tool and stores the run information.

    Run information is stored in :class:`evaluation_system.model.db.UserDB`.

    Parameters
    ----------
    plugin_name:
        Name of the plugin to run.
    config_dict:
        The configuration used for running the tool. If is None, the
        default configuration will be stored, this might be incomplete.
    user:
        The user starting the tool
    scheduled_id:
        If the process is already scheduled then put the row id here
    caption:
        The caption to set.

    Returns
    -------
    int: The history db id to search for this plugin
    Optional[utils.metadict]:
        Output of the plugin


    """
    plugin_name = plugin_name.lower()
    user = user or User()
    config_dict = config_dict or {}
    p = get_plugin_instance(plugin_name, user)
    complete_conf: dict[str, Union[str, int, float, bool, None]] = {}
    # check whether a scheduled id is given
    if scheduled_id:
        config_dict = cast(
            Dict[str, str],
            load_scheduled_conf(plugin_name, scheduled_id, user),
        )
    if not config_dict:
        conf_file = user.getUserToolConfig(plugin_name)
        if os.path.isfile(conf_file):
            log.debug("Loading config file %s", conf_file)
            with open(conf_file, "r") as f:
                complete_conf = cast(
                    Dict[str, Union[str, int, float, bool, None]],
                    p.read_configuration(f),
                )
        else:
            log.debug("No config file was found in %s", conf_file)
    if not complete_conf:
        # at this stage we want to resolve or tokens and perform some kind of sanity
        # check before going further
        cfg = cast(
            Dict[str, Union[str, int, float, bool, None]],
            {k: v for (k, v) in config_dict.items()},
        )
        complete_conf = p.setup_configuration(cfg, recursion=True)
    log.debug("Running %s with %s", plugin_name, complete_conf)
    out_file: Optional[Path] = None
    rowid = 0
    if scheduled_id:
        rowid = scheduled_id
        out_file = Path(History.objects.get(pk=scheduled_id).slurm_output)
    else:
        version_details = get_version(plugin_name)
        rowid = user.getUserDB().storeHistory(
            p,
            complete_conf,
            user.getName(),
            History.processStatus.running,
            version_details=version_details,
            caption=caption,
        )
    with _PluginStateHandle(
        rowid=rowid, status=History.processStatus.running, user=user
    ) as plugin_state:
        if user:
            # follow the notes
            follow_history_tag(rowid, user, "Owner")
        p.rowid = rowid
        # Set last state to broken, before we start the plugin
        # in case something goes wrong it will stay in broken because
        # the PluginStateHandle context manager will set it to the last state
        # regardless (which would be broken).
        plugin_state.status = History.processStatus.broken
        # we want that the rowid to be visible to the tool
        # TODO: not sure if this is really optional, the docs don't say much
        result: Optional[utils.metadict] = p._run_tool(
            config_dict=complete_conf,
            unique_output=unique_output,
            out_file=out_file,
            rowid=rowid,
        )
        # save results when existing
        if result is None:
            plugin_state.status = History.processStatus.finished_no_output
        result = cast(utils.metadict, result or {})

        # create the preview
        preview_path = config.get(config.PREVIEW_PATH, None)
        result_tag = cast(
            utils.metadict,
            {
                k: v
                for (k, v) in result.items()
                if v.get("type", "data") not in ("data",)
            },
        )
        if preview_path:
            log.debug("Converting....")
            _preview_create(plugin_name, result_tag)
            log.debug("finished")
        # write the created files to the database
        log.debug("Storing results into data base....")
        user.getUserDB().store_output(rowid, result)
        log.debug("finished")
        # temporary set all processes to finished
        plugin_state.status = History.processStatus.finished
        return rowid, result


def schedule_tool(
    plugin_name: str,
    log_directory: Optional[str] = None,
    config_dict: Optional[dict[str, Optional[Union[str, int, bool, float]]]] = None,
    user: Optional[User] = None,
    caption: Optional[str] = None,
    extra_options: list[str] = [],
    unique_output: bool = True,
) -> tuple[int, str]:
    """Schedules a tool and stores the run information.

    Parameters
    ----------
    plugin_name:
        Name of the plugin to run
    log_directory:
        Directory for the output
    config_dict:
        The configuration used for running the tool. If None, the default
        configuration will be stored, this might be incomplete.
    user:
        The user starting the tool
    scheduled_id:
        If the process is already scheduled then put the row id here
    caption:
        The caption to set.
    extra_options:
        Extra options passed to the workload manager, batchmode only

    Returns:
    -------
    job_id, output_file:
        The slurm job id, path to the std out file.
    """

    plugin_name = plugin_name.lower()
    user = user or User()
    config_dict = config_dict or {}
    p = get_plugin_instance(plugin_name, user)
    complete_conf: dict[str, Union[str, int, float, bool, None]] = {}
    # check whether a scheduled id is given
    if not config_dict:
        conf_file = user.getUserToolConfig(plugin_name)
        if os.path.isfile(conf_file):
            log.debug("Loading config file %s", conf_file)
            with open(conf_file, "r") as f:
                complete_conf = cast(
                    Dict[str, Union[str, int, float, bool, None]],
                    p.read_configuration(f),
                )
        else:
            log.debug("No config file was found in %s", conf_file)
    if not complete_conf:
        # at this stage we want to resolve or tokens and perform some kind of sanity
        # check before going further
        conf = cast(Dict[str, Union[str, int, float, bool, None]], config_dict)
        complete_conf = cast(
            Dict[str, Union[str, int, float, bool, None]],
            p.setup_configuration(conf, recursion=True),
        )
    log.debug("Schedule %s with %s", plugin_name, complete_conf)
    version_details = get_version(plugin_name)
    rowid = user.getUserDB().storeHistory(
        p,
        complete_conf,
        user.getName(),
        History.processStatus.not_scheduled,
        version_details=version_details,
        caption=caption,
    )
    # follow the notes
    follow_history_tag(rowid, user, "Owner")
    # set the output directory
    if log_directory is None:
        log_directory = user.getUserSchedulerOutputDir()
        log_directory = os.path.join(log_directory, plugin_name)

    if not os.path.exists(log_directory):
        utils.supermakedirs(log_directory, 0o2777)
    # write the std out file
    p.rowid = rowid
    job_status = p.submit_job_script(
        config_dict=config_dict,
        scheduled_id=rowid,
        user=user,
        log_directory=log_directory,
        unique_output=unique_output,
        extra_options=extra_options,
    )
    # set the slurm output file
    schedule_entry = user.getUserDB()
    schedule_entry.scheduleEntry(rowid, user.getName(), str(job_status.std_out))
    # create a standard slurm file to view with less
    with open(job_status.std_out, "w") as the_file:
        if job_status.submit_status:
            msg = f"Scheduled job with history id FAILED: {rowid}"
            msg += f"\n\n{job_status.error_msg}"
            msg += f"\n\nsee also {job_status.std_out}"
            the_file.write(msg)
            print(msg)
        else:
            the_file.write(
                f"Your job is pending with id {job_status.job_id}.\n"
                f"\nThis file was automatically "
                "created by the evaluation system.\n"
                f"It will be overwritten by the output of {plugin_name}.\n"
            )
    if job_status.submit_status:
        schedule_entry.upgradeStatus(
            rowid, user.getName(), History.processStatus.broken
        )
        raise RuntimeError(job_status.error_msg)
    schedule_entry.store_batch_settings(
        rowid,
        job_status.job_script,
        job_status.workload_manager,
        job_status.job_id,
        job_status.std_out,
    )
    return rowid, str(job_status.std_out)


def get_result_output(history_id: int) -> utils.metadict:
    """Get the results of a plugin run.

    This is just a wrapper for the defined db interface accessed via the
    user object.

    Parameters
    ----------
    history_id: int
        Result entry ID to filter for.

    Returns
    -------
    metadict:
        Results from the database
    """
    try:
        return Output.objects.get(history_id_id=history_id).result
    except Output.DoesNotExist:
        return cast(utils.metadict, {})


def get_batch_settings(history_id: int) -> dict[str, Union[str, int]]:
    """Get the settings of a batch job.

    To interact with batch jobs the plugin manager gets the batch settings from
    the database and stores them into a dictionary. If the plugin run hasn't
    been submitted in batchmode and empty dict is returned.

    Parameters
    ----------
    history_id: int
        Result entry ID to filter for.

    Returns
    -------
    dict: Settings of the batch job, if the job hasn't been submitted in
          batchmode, then an empty dict is returned.
    """

    batch_settings: dict[str, Union[str, int]] = {}
    try:
        settings = BatchSettings.objects.get(history_id_id=history_id)
    except BatchSettings.DoesNotExist:
        return batch_settings
    for attr in ("job_script", "workload_manager", "job_id", "output_file"):
        batch_settings[attr] = getattr(settings, attr)
    return batch_settings


def get_history(
    plugin_name: Optional[str] = None,
    limit: int = -1,
    since: Optional[str] = None,
    until: Optional[str] = None,
    entry_ids: Optional[list[int]] = None,
    user: Optional[User] = None,
) -> QuerySet[History]:
    """Returns the history from the given user.

    This is just a wrapper for the defined db interface accessed via the
    user object. See :class:`evaluation_system.model.db.UserDB.getHistory`
    for more information on this interface.

    Parameters
    ----------
    plugin_name
        Name of plugin to get the history for
    limit
        Limits on number of results to get. -1 means no limit
    since
        Only get results after since.
    until
        Only get results earlier than until.
    entry_ids
        Result entry IDs to filter for.
    user
        User to get plugins results for.

    Returns
    -------
    QuerySet[History]
        Results from the database query.
    """
    user = user or User()

    if plugin_name is not None:
        plugin_name = plugin_name.lower()

    return user.getUserDB().getHistory(
        plugin_name,
        limit,
        since=since,
        until=until,
        entry_ids=entry_ids,
        uid=user.getName(),
    )


def get_command_string(
    entry_id: int,
    user: Optional[User] = None,
    command_name: str = "freva-plugin",
    command_options: str = "",
) -> str:
    """Return the parameter string of a history entry.

    Parameters
    ----------
    entry_id
        The history id.
    user
        A user to access the database

    Returns
    -------
    str
        Command string to run the plugin again with the same config.
    """
    user = user or User()

    h: QuerySet[History] = user.getUserDB().getHistory(entry_ids=int(entry_id))
    return get_command_string_from_row(h[0], command_name, command_options)


class CommandConfig(TypedDict):
    name: str
    options: str
    tool: str
    args: dict[str, Any]


def get_command_config_from_row(
    history_row: History, command_name: str, command_options: str
) -> CommandConfig:
    """Get the configuration of a plugin command.

    Parameters
    ----------
    history_row
        History to get command config from.
    command_name
        Name of the CLI command
    command_options
        Options for the given CLI command

    Returns
    -------
    CommandConfig
        Configuration of given command
    """

    configuration = history_row.config_dict()
    result: CommandConfig = {
        "name": command_name,
        "options": command_options,
        "tool": history_row.tool,
        "args": {},
    }
    # find lists
    re_list_pattern = r"^\[.*\]$"
    re_list = re.compile(re_list_pattern)
    for k, value in configuration.items():
        if value is not None:
            # remove brackets from list if value is string
            if re_list.match(str(value)) and isinstance(value, str):
                value = value[1:-1]
            result["args"][k] = value
    return result


def get_command_string_from_config(
    config: CommandConfig,
) -> str:
    """Get the command string for a command

    Parameters
    ----------
    config
        Command config to get the string for.

    Returns
    -------
    str
        CLI command string to run this command.
    """
    result: list[str] = [
        cast(str, config.get(a, ""))
        for a in ("name", "options", "tool")
        if config.get(a)
    ]
    for key, value in config["args"].items():
        if isinstance(value, list):
            result.append(f"{key}={','.join(value)}")
        elif isinstance(value, bool):
            result.append(f"{key}={str(value).lower()}")
        else:
            result.append(f"{key}={value}")
    return " ".join(result)


def get_command_string_from_row(
    history_row: History,
    command_name: str = "freva-plugin",
    command_options: str = "",
) -> str:
    """Get the command string for a command

    Parameters
    ----------
    history_row
        History entry to get string for.
    command_name
        Name of the CLI command
    command_options
        Options for the given CLI command

    Returns
    -------
    str
        CLI command string to run this command.
    """
    config = get_command_config_from_row(history_row, command_name, command_options)
    return get_command_string_from_config(config)


def load_scheduled_conf(plugin_name: str, entry_id: int, user: User) -> dict[str, str]:
    """Loads the configuration from a scheduled plug-in.

    Parameters
    ----------
    plugin_name
        Name of plugin
    entry_id
        Plugin run's History entry ID
    user
        User that ran the plugin

    Returns
    -------
    dict[str, Any]
        History entry's config dict
    """
    h = get_history(plugin_name=plugin_name, entry_ids=[entry_id], user=user)
    # only one row should be selected
    row = h[0]
    # scheduled jobs only
    if row.status != History.processStatus.scheduled:
        raise Exception("This is not a scheduled job (status %i)!" % row.status)
    return row.config_dict()


def get_config_name(pluginname: str) -> Optional[str]:
    """Returns the name of a tool as written in the configuration file.

    This is especially useful when accessing the configuration. This
    will get plugins for the current user only.

    Parameters
    ----------
    pluginname
        Name of the plugin to get
    """
    import inspect

    try:
        plugin = get_plugin_metadata(pluginname.lower())
        modulename = inspect.getmodulename(plugin.plugin_module + ".py")
        for name, module in __plugin_modules_user__[User().getName()].items():
            if modulename == inspect.getmodulename(module + ".py"):
                return pluginname
    except Exception as e:
        log.debug(e.__str__())
    return None


def get_error_warning(tool_name: str) -> tuple[str, str]:
    """Returns error and warning messages from the config file.

    Parameters
    ----------
    tool_name
        Name of plugin

    Returns
    -------
    tuple[str, str]
        Tuple of (errors, warnings)
    """
    plugin_name = get_config_name(tool_name)
    error_file = ""
    error_message = ""
    warning_file = ""
    warning_message = ""
    try:
        error_file = config.get_plugin(plugin_name, "error_file", "")
        error_message = config.get_plugin(plugin_name, "error_message", "")
        warning_file = config.get_plugin(plugin_name, "warning_file", "")
        warning_message = config.get_plugin(plugin_name, "warning_message", "")
    except ConfigurationException:
        pass
    if error_file:
        try:
            f = open(error_file, "r")
            error_message = f.read()
            f.close()
        except Exception as e:
            if not error_message:
                log.warning("Could not read error description\n%s" % str(e))
                error_message = ""
    if warning_file:
        try:
            f = open(warning_file, "r")
            warning_message = f.read()
            f.close()
        except Exception as e:
            if not warning_message:
                log.warning("Could not read warning\n%s" % str(e))
                warning_message = ""
    error_message = error_message.strip()
    warning_message = warning_message.strip()
    return error_message, warning_message


def follow_history_tag(history_id: int, user: User, info: str = "") -> None:
    """Add the history tag follow

    Parameters
    ----------
    history_id
        ID of the history object to tag
    user
        User object holding user information
    info
        information to add to the tag
    """
    user_name = user.getName()
    tagType = HistoryTag.tagType.follow
    rows = HistoryTag.objects.filter(
        history_id_id=history_id, type=tagType, uid_id=user_name
    )
    if len(rows) == 0:
        user.getUserDB().addHistoryTag(history_id, tagType, info, uid=user_name)


def unfollow_history_tag(history_id: int, user: User) -> None:
    """Unfollow a history tag.

    Updates all follow history tags to unfollow for the specified history
    entry and user.

    Parameters
    ----------
    history_id
        ID of the history object to unfollow
    user
        User object holding user information
    """
    user_name = user.getName()
    tagType = HistoryTag.tagType.follow
    rows = HistoryTag.objects.filter(
        history_id_id=history_id, type=tagType, uid_id=user_name
    )
    for row in rows:
        user.getUserDB().updateHistoryTag(
            row.id, HistoryTag.tagType.unfollow, uid=user_name  # type: ignore
        )


def get_plugin_version(pluginname: str) -> tuple[str, str]:
    """Extracts plugin version from plugin module.

    Parameters
    ----------
    pluginname
        name of the plugin

    Returns
    -------
    tuple[str, str]
        Tuple of (repository URL, git hash)
    """
    from inspect import currentframe, getfile

    import evaluation_system.model.repository as repository

    version = __version_cache.get(pluginname, None)
    if version is None:
        plugin = get_plugins().get(pluginname, None)
        srcfile = ""
        if plugin is not None:
            srcfile = plugin.plugin_module
        elif pluginname == "self":
            # these are both from python's stdlib, the types aren't compatible
            # but it does seem to work
            srcfile = getfile(currentframe())  # type: ignore [arg-type]
        else:
            mesg = "Plugin <%s> not found" % pluginname
            raise PluginManagerException(mesg)
        version = repository.get_version(srcfile)
        __version_cache[pluginname] = version
    return version


def get_version(pluginname: str) -> tuple[int, int, int]:
    """Returns the internal version of a tool (index in datatable)

    If the version is not indexed it will be created.

    Parameters
    ----------
    pluginname
        Name of the plugin

    Returns
    -------
    tuple[int, int, int]
        Tuple of (major, minor, patch) versions
    """
    tool_name = pluginname.lower()
    p = get_plugin_instance(pluginname)
    version = repr(p.__version__)
    (repos_tool, version_tool) = get_plugin_version(pluginname)
    version_id = (
        User()
        .getUserDB()
        .getVersionId(tool_name, version, "", version_api, repos_tool, version_tool)
    )
    if version_id is None:
        version_id = (
            User()
            .getUserDB()
            .newVersion(tool_name, version, "", version_api, repos_tool, version_tool)
        )
    return version_id


def dict2conf(
    toolname: str, conf_dict: dict[str, str], user: Optional[User] = None
) -> list[Configuration]:
    """Get a list of configuration model objects.

    Useful for getting similar results.

    Parameters
    ----------
    conf_dict
        dictionary with configuration to look up

    Returns
    -------
    list[Configuration]
        list of configuration objects
    """
    user = user or User()

    conf = []
    paramstring = []
    tool = get_plugin_instance(toolname, user)
    for key, value in conf_dict.items():
        o = Parameter.objects.filter(tool=toolname, parameter_name=key).order_by("-id")
        if len(o) == 0:
            string = "Parameter <%s> not found" % key
            raise ParameterNotFoundError(string)

        else:
            paramstring = ["%s=%s" % (key, str(value))]
            realvalue = tool.__parameters__.parse_arguments(
                paramstring, check_errors=False
            )[key]
            conf_object = Configuration()
            # Because django adds attributes with suffix `_id`
            # to foreign key attribute and mypy doesn't understand this yet
            # will skip the typ check. Otherwise mypy will complain that we
            # are trying to access an attribute that doesn't exist.
            conf_object.parameter_id_id = o[0].id  # type: ignore
            conf_object.value = json.dumps(realvalue)
            conf.append(conf_object)
    return conf


def plugin_env_iter(envvar: str) -> Iterator[tuple[str, ...]]:
    """Splits the elements of a plugin env string.

    Returns an iterator over all elements in a plugin environment
    variable string

    Parameters
    ----------
    envvar
        string to split

    Returns
    -------
    Iterator[tuple[str, ...]]
        Iterator over the (path, package) elements found in the string.
        The type is variable length but this will only ever return
        a 2 element tuple when given a well formed string.
    """
    return (i.strip().partition(",")[::2] for i in envvar.split(":") if i.strip())


def find_plugin_class(mod: ModuleType) -> type[PluginAbstract]:
    """Looks for a subclass of PluginAbstract within a module.

    Only returns the first one found if there are multiple.

    Parameters
    ----------
    mod
        module to search for plugin

    Returns
    -------
    type[PluginAbstract]
        The subclass of PluginAbstract found

    Raises
    ------
    PluginManagerException
        Raised when no subclass of PluginAbstract is found
    """
    for attr_name in dir(mod):
        attr = getattr(mod, attr_name)
        if inspect.isclass(attr) and attr.__base__ == PluginAbstract:
            return attr
    raise PluginManagerException()


# This only runs once after start. To load new plugins on the fly we have
# 2 possibilities:
# 1) Watch the tool directory
# 2) Use the plugin metaclass trigger (see `evaluation_system.api.plugin`
reload_plugins()<|MERGE_RESOLUTION|>--- conflicted
+++ resolved
@@ -153,12 +153,7 @@
     def _update_plugin_state_in_db_and_quit(self, *args):
         """Update the plugin state of a plugin and quit."""
         self._update_plugin_state_in_db()
-<<<<<<< HEAD
-        print("Received termination signal: exiting", file=sys.stderr, flush=True)
-        sys.exit(1)
-=======
         raise KeyboardInterrupt
->>>>>>> 7f258214
 
 
 T = TypeVar("T")
