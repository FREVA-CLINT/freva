--- conflicted
+++ resolved
@@ -24,12 +24,8 @@
 import datetime
 import shutil
 import logging
-<<<<<<< HEAD
 import subprocess as sub
-# import Image
-=======
-from PIL import Image
->>>>>>> bf224535
+#from PIL import Image
 log = logging.getLogger(__name__)
 
 import evaluation_system.api.plugin as plugin
