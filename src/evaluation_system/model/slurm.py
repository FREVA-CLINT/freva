"""
..moduleauthor: Oliver Kunst / Sebastian Illing

This module creates SLURM scheduler files
"""
from evaluation_system.misc import py27, config
from django.contrib.auth.models import User


class slurm_file(object):
    SHELL_CMD = "#!/bin/bash"
    SLURM_CMD = "#SBATCH "
    MLOAD_CMD = "module load "
    EXPORT_CMT = "EXPORT"
    
    class EntryFormat:
        """
        This class describes the format of an option for SLURM.
        """
        def __init__(self, indicator, separator):
            """
            initialize the member variables
            """
            self._ind = indicator
            self._sep = separator
            
        def indicator(self):
            """
            returns the option indicator usually "-" or "--"
            """
            return self._ind
        
        def separator(self):
            """
            returns the separator between options and value.
            (e.g. " " or "=")
            """
            return self._sep
        
        def format(self, opt, val):
            """
            this applies the saved format to a given option
            :param opt: option name
            :param val: the value of the option
            :return: a formatted string
            """
            string = str(self._ind) + str(opt) + str(self._sep)
            
            if val is not None:
                string += str(val)
                
            return string

    def __init__(self):
        """
        set the member variables
        """
        #: the options to be set, dictionary of string, (string, entry_format)
        self._options = py27.OrderedDict()
        
        #: shell variables to be set, a dictionary of string, string
        self._variables = py27.OrderedDict()

        #: a list of modules to be load
        self._modules = []
        
        #: the command to start in the scheduler
        self._cmdstring = ""
        
    def set_envvar(self, var, value):
        """
        Adds an environment variable to be set
        :param var: Variable to be set
        :param value: the value (will be converted to string)
        """
        self._variables[var] = str(value)
    
    def add_dash_option(self, opt, val):
        """
        Adds an option beginning with a dash
        :param opt: option to be set
        :param val: the value (will be converted to string)
        """
        if val is None:
            e = self.EntryFormat('-', '')
        else:
            e = self.EntryFormat('-', ' ')
            
        self._options[opt] = (val, e)
        
    def add_ddash_option(self, opt, val):
        """
        Adds an option beginning with a double dash
        :param opt: option to be set
        :param val: the value (will be converted to string)
        """
        if val is None:
            e = self.EntryFormat('--', '')
        else:
            e = self.EntryFormat('--', '=')
            
        self._options[opt] = (val, e)

    def add_module(self, mod):
        """
        Adds a module to be loaded by slurm
        :param mod: the module name
        :type mod: string
        """
        self._modules.append(mod) 
        
    def set_cmdstring(self, cmdstring):
        """
        Sets the command string to be executed by slurm
        :param cmdstring: the command
        :type cmdstring: string
        """
        self._cmdstring = cmdstring
        
    def set_default_options(self, user, cmdstring, outdir=None):
        """
        Sets the default options for a given user and a
        given command string.
        :param user: an user object
        :type user: evaluation_system.model.user.User 
        :param cmdstring: the command
        :type cmdstring: string
        """
        # read output directory from configuration
        if not outdir:
            outdir = user.getUserSchedulerOutputDir()
        email = user.getEmail()
        
        # we check if the user is external and activate batch mode
        django_user = User.objects.get(username=user.getName())
        if django_user.groups.filter(name=config.get('external_group',
                                                     'noexternalgroupset')
                                     ).exists():
            options = config.get_section('scheduler_options_extern')
        else:
            options = config.get_section('scheduler_options')

        # set the default options
        self.add_dash_option("D", outdir)
        if email:
            self.add_ddash_option("mail-user", email)
        self.set_cmdstring(cmdstring)
<<<<<<< HEAD
            
        
        self.source_file = options.pop('source', False)
=======

        self.source_file = options.pop('source')
>>>>>>> 8b235e28
        module_file = options.pop('module_command')
        self.add_module(module_file)

        for opt, val in options.iteritems():
            if opt.startswith('option_'):
                opt = opt.replace('option_','')
                if val == 'None':
                    self.add_ddash_option(opt,None)
                else:
                    self.add_ddash_option(opt, val)

    def write_to_file(self, fp):
        """
        Write the configuration to the SLURM scheduler to a given file handler
        
        :param fp: file to write to
        :type fp: file handler
        """
        # Execute with bash
        fp.write(self.SHELL_CMD + "\n")
        
        # Workaround for Slurm in www-miklip
        # fp.write("source /client/etc/profile.miklip\n")
       
        # Workaround for Slurm on fu
        if self.source_file:
            fp.write("source %s\n" % self.source_file) 
        # write options
        opts = self._options.items()

        for opt in opts:
            # use the stored format
            optf = opt[1][1]
            option = opt[0]
            value = opt[1][0]
            
            string = self.SLURM_CMD + optf.format(option, value) + "\n"
            fp.write(string)
            
        # write the modules to be loaded
        for mod in self._modules:
            fp.write(self.MLOAD_CMD + mod + "\n")
            
        # variables to export
        variables = self._variables.items()
        
        for var in variables:
            fp.write("%s %s=%s" % (self.EXPORT_CMT, var[0], var[1]) + "\n")
        
        # workaround for slurm file acces
        fp.write('JOBINFO=`scontrol show job $SLURM_JOB_ID`\nSLURM_STDOUT=$(echo $JOBINFO | grep -o "StdOut=[^ ]*" | awk -F= \'{print $2}\')\n')
        fp.write('chmod 664 $SLURM_STDOUT  #(oder welche Rechte ihr vergeben wollt)\n')
        # write the execution command
        fp.write(self._cmdstring + "\n")<|MERGE_RESOLUTION|>--- conflicted
+++ resolved
@@ -145,14 +145,8 @@
         if email:
             self.add_ddash_option("mail-user", email)
         self.set_cmdstring(cmdstring)
-<<<<<<< HEAD
-            
         
         self.source_file = options.pop('source', False)
-=======
-
-        self.source_file = options.pop('source')
->>>>>>> 8b235e28
         module_file = options.pop('module_command')
         self.add_module(module_file)
 
