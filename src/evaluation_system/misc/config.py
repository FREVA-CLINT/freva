--- conflicted
+++ resolved
@@ -141,16 +141,7 @@
 
 
 
-<<<<<<< HEAD
 _config = None
-=======
-class ConfigurationException(Exception):
-    """Mark exceptions thrown in this package"""
-    def __init__(self, message):
-        super().__init__(message)
-
-_config: Optional[dict[str, Any]] = None
->>>>>>> 0c7f323b
 _drs_config = None
 
 def _get_public_key(project_name: str) -> str:
