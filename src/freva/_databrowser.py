"""A Python module to access the apache solr databrowser."""
from __future__ import annotations

import json
import warnings
from pathlib import Path
from typing import Any, Iterator, Union, overload

import lazy_import
from typing_extensions import Literal

from evaluation_system.misc import logger

from .utils import Solr, handled_exception

SolrFindFiles = lazy_import.lazy_class("evaluation_system.model.solr.SolrFindFiles")
__all__ = ["databrowser", "search_facets", "count_values"]


def _proc_search_facets(
    time_select: Literal["flexible", "strict", "file"] = "flexible",
    **search_facets: str | list[str] | int,
) -> dict[str, str | list[str] | int]:
    """Correct the facet values if needed."""
    select_methods: dict[str, str] = {
        "strict": "Within",
        "flexible": "Intersects",
        "file": "Contains",
    }
    try:
        search_facets["time_select"] = select_methods[time_select]
    except KeyError as error:
        methods = ", ".join(select_methods.keys())
        raise ValueError(f"Time select method has to be one of {methods}") from error
    search_facets["time"] = search_facets.get("time", "")
    for key in ("file", "uri"):
        try:
            search_facets[key] = json.dumps(search_facets[key])
        except KeyError:
            pass
    return search_facets


@overload
def count_values(
    *,
    facet: Union[str, list[str]],
    time: str = "",
    time_select: Literal["strict", "flexible", "file"] = "flexible",
    multiversion: bool = False,
    **search_facets: str | list[str] | int,
) -> dict[str, dict[str, int]]:
    ...


@overload
def count_values(
    *,
    facet: Literal[None],
    time: str = "",
    time_select: Literal["strict", "flexible", "file"] = "flexible",
    multiversion: bool = False,
    **search_facets: str | list[str] | int,
) -> int:
    ...


@handled_exception
def count_values(
    *,
    time: str = "",
    time_select: Literal["strict", "flexible", "file"] = "flexible",
    multiversion: bool = False,
    facet: str | list[str] | None = None,
    **search_facets: str | list[str] | int,
) -> int | dict[str, dict[str, int]]:
    """Count the number of found objects in the databrowser.

    Parameters
    ----------
    time: str, default: ""
        Special search facet to refine/subset search results by time.
        This can be a string representation of a time range or a single
        time step. The time steps have to follow ISO-8601. Valid strings are
        ``%Y-%m-%dT%H:%M`` to ``%Y-%m-%dT%H:%M`` for time ranges and
        ``%Y-%m-%dT%H:%M``. **Note**: You don't have to give the full string
        format to subset time steps ``%Y``, ``%Y-%m`` etc are also valid.
    time_select: str, default: flexible
        Operator that specifies how the time period is selected. Choose from
        flexible (default), strict or file. ``strict`` returns only those files
        that have the *entire* time period covered. The time search ``2000 to
        2012`` will not select files containing data from 2010 to 2020 with
        the ``strict`` method. ``flexible`` will select those files as
        ``flexible`` returns those files that have either start or end period
        covered. ``file`` will only return files where the entire time
        period is contained within *one single* file.
    multiversion: bool, default: False
        Select all versions and not just the latest version (default).
    facet: Union[str, list[str]], default: None
        Count these these facets (attributes & values) instead of the number
        of total files. If None (default), the number of total files will
        be returned.
    **search_facets: str
        The facets to be applied in the data search. If not given
        the whole dataset will be queried.

    Returns
    -------
    int, dict[str, int]:
        Number of found objects, if the *facet* key is/are given then the
        a dictionary with the number of objects for each search facet/key
        is given.

    Example
    -------
    .. execute_code::

        import freva
        num_files = freva.count_values(experiment="cmorph")
        print(num_files)

    .. execute_code::

        import freva
        print(freva.count_values(facet="*"))

    """
    search_facets = _proc_search_facets(
        time_select=time_select, time=time, **search_facets
    )
    count_all = facet is None
    if isinstance(facet, str):
        facet = [facet]
    if facet in (["*"], ["all"]):
        facet = []
    facet = facet or []
    latest = not multiversion
    if "version" in search_facets and latest:
        # it makes no sense to look for a specific version just among the latest
        # the speedup is marginal and it might not be what the user expects
        logger.warning("Turning latest off when searching for a specific version.")
        latest = False
    core = {True: "latest", False: "files"}[latest]
    logger.debug("Searching dictionary: %s\n", search_facets)
    search_facets["facet.limit"] = search_facets.pop("facet_limit", -1)
    if count_all:
        with warnings.catch_warnings():
            warnings.filterwarnings(action="ignore", category=PendingDeprecationWarning)
            return (
                SolrFindFiles(core=core)._retrieve_metadata(**search_facets).num_objects
            )
    with warnings.catch_warnings():
        warnings.filterwarnings(action="ignore", category=PendingDeprecationWarning)
        results = SolrFindFiles(core=core)._facets(facet or None, **search_facets)
    out: dict[str, dict[str, int]] = {}
    for att in facet or results.keys():
        values = results[att]
        out[att] = {str(v): int(c) for v, c in zip(*[iter(values)] * 2)}
    return out


@handled_exception
def facet_search(
    *,
    time: str = "",
    time_select: Literal["strict", "flexible", "file"] = "flexible",
    multiversion: bool = False,
    facet: str | list[str] | None = None,
    **search_facets: str | list[str] | int,
) -> dict[str, list[str]]:
    """Search for data attributes (facets) in the databrowser.

    The method queries the databrowser for available search facets (keys)
    like model, experiment etc.

    Parameters
    ----------
    time: str
        Special search facet to refine/subset search results by time.
        This can be a string representation of a time range or a single
        time step. The time steps have to follow ISO-8601. Valid strings are
        ``%Y-%m-%dT%H:%M`` to ``%Y-%m-%dT%H:%M`` for time ranges and
        ``%Y-%m-%dT%H:%M``. **Note**: You don't have to give the full string
        format to subset time steps ``%Y``, ``%Y-%m`` etc are also valid.
    time_select: str, default: flexible
        Operator that specifies how the time period is selected. Choose from
        flexible (default), strict or file. ``strict`` returns only those files
        that have the *entire* time period covered. The time search ``2000 to
        2012`` will not select files containing data from 2010 to 2020 with
        the ``strict`` method. ``flexible`` will select those files as
        ``flexible`` returns those files that have either start or end period
        covered. ``file`` will only return files where the entire time
        period is contained within *one single* file.
    facet: Union[str, list[str]], default: None
        Retrieve information about these facets (attributes & values).
        If None given (default), information about all available facets is
        returned.
    multiversion: bool, default: False
        Select all versions and not just the latest version (default).
    **search_facets: str
        The facets to be applied in the data search. If not given
        the whole dataset will be queried.

    Returns
    -------
    dict[str, list[str]]:
        Dictionary with a list search facet values for each search facet key


    Example
    -------

    .. execute_code::

        import freva
        all_facets = freva.facet_search(project='obs*')
        print(all_facets)
        spec_facets = freva.facet_search(project='obs*',
                                         facet=["time_frequency", "variable"])
        print(spec_facets)

    Get all models that have a given time step:

    .. execute_code::

        import freva
        model = list(freva.facet_search(project="obs*", time="2016-09-02T22:10"))
        print(model)

    Reverse search: retrieving meta data from a known file

    .. execute_code::

        import os, freva
        file = "../.docker/data/observations/grid/CPC/CPC/cmorph/30min/atmos/30min/r1i1p1/v20210618/pr/pr_30min_CPC_cmorph_r1i1p1_201609020000-201609020030.nc"
        res = freva.facet_search(file=str(os.path.abspath(file)))
        print(res)

    """
    search_facets = _proc_search_facets(
        time_select=time_select, time=time, **search_facets
    )
    if isinstance(facet, str):
        facet = [facet]
    if facet in (["*"], ["all"]):
        facet = []
    facet = facet or []
    latest = not multiversion
    if "version" in search_facets and latest:
        # it makes no sense to look for a specific version just among the latest
        # the speedup is marginal and it might not be what the user expects
        logger.warning("Turning latest off when searching for a specific version.")
        latest = False
    core = {True: "latest", False: "files"}[latest]
    logger.debug("Searching dictionary: %s\n", search_facets)
    search_facets["facet.limit"] = search_facets.pop("facet_limit", -1)
    with warnings.catch_warnings():
        warnings.filterwarnings(action="ignore", category=PendingDeprecationWarning)
        results = SolrFindFiles(core=core)._facets(
            facets=facet or None, latest_version=False, **search_facets
        )
    return {f: v[::2] for f, v in results.items()}


@handled_exception
def databrowser(
    *,
    multiversion: bool = False,
    batch_size: int = 5000,
    uniq_key: Literal["file", "uri"] = "file",
    time: str = "",
    time_select: Literal["flexible", "strict", "file"] = "flexible",
    execute_future: bool = False,
    **search_facets: Union[str, list[str], int],
) -> Iterator[str]:
    """Find data in the system.

    You can either search for files or data facets (variable, model, ...)
    that are available. The query is of the form key=value. <value> might
    use *, ? as wildcards or any regular expression.

    Parameters
    ----------
    **search_facets: Union[str, Path, in, list[str]]
        The facets to be applied in the data search. If not given
        the whole dataset will be queried.
    time: str
        Special search facet to refine/subset search results by time.
        This can be a string representation of a time range or a single
        time step. The time steps have to follow ISO-8601. Valid strings are
        ``%Y-%m-%dT%H:%M`` to ``%Y-%m-%dT%H:%M`` for time ranges and
        ``%Y-%m-%dT%H:%M``. **Note**: You don't have to give the full string
        format to subset time steps ``%Y``, ``%Y-%m`` etc are also valid.
    time_select: str, default: flexible
        Operator that specifies how the time period is selected. Choose from
        flexible (default), strict or file. ``strict`` returns only those files
        that have the *entire* time period covered. The time search ``2000 to
        2012`` will not select files containing data from 2010 to 2020 with
        the ``strict`` method. ``flexible`` will select those files as
        ``flexible`` returns those files that have either start or end period
        covered. ``file`` will only return files where the entire time
        period is contained within *one single* file.
    uniq_key: str, default: file
        Chose if the solr search query should return paths to files or
        uris, uris will have the file path along with protocol of the storage
        system. Uris can be useful if the the search query result should be
        used libraries like fsspec.
    multiversion: bool, default: False
        Select all versions and not just the latest version (default).
    batch_size: int, default: 5000
<<<<<<< HEAD
        Size of the search querey.
    execute_future: bool, default: False
        Create any future datasets that are encountered.
=======
        Size of the search query.
>>>>>>> 7b07bebc

    Returns
    -------
    Iterator :
        If ``all_facets`` is False and ``facet`` is None an
        iterator with results.


    Example
    -------

    Search for files in the system:

    .. execute_code::

        import freva
        files = freva.databrowser(project='obs*', institute='cpc',
                                  time_frequency='??min',
                                  variable='pr')
        print(files)
        print(next(files))
        for file in files:
            print(file)
            break

    Search for files between a two given time steps:

    .. execute_code::

        import freva
        file_range = freva.databrowser(project="obs*", time="2016-09-02T22:15 to 2016-10")
        for file in file_range:
            print(file)

    The default method for selecting time periods is ``flexible``, which means
    all files are selected that cover at least start or end date. The
    ``strict`` method implies that the *entire* search time period has to be
    covered by the files. Using the ``strict`` method in the example above would
    only yield one file because the first file contains time steps prior to the
    start of the time period:

    .. execute_code::

        import freva
        file_range = freva.databrowser(project="obs*", time="2016-09-02T22:15 to 2016-10", time_select="strict")
        for file in file_range:
            print(file)
    """
    core = {True: "latest", False: "files"}[not multiversion]
    _search_facets = _proc_search_facets(
        time_select=time_select, time=time, **search_facets
    )
    kwargs = {
        "batch_size": batch_size,
        "latest_version": not multiversion,
        **_search_facets,
    }
    with warnings.catch_warnings():
        warnings.filterwarnings(action="ignore", category=PendingDeprecationWarning)
        if execute_future:
            # If there are files that are future datasets (future://*) we
            # can execute them now.
            futures = list(
                SolrFindFiles(core=core)._search(
                    file="future\\://*",
                    uniq_key=None,
                    fl="future_id,future,file",
                    **kwargs,
                )
            )
            Solr().execute_solr_futures(futures)
        for res in SolrFindFiles(core=core)._search(
            uniq_key=None, fl="future_id,future,file,uri", **kwargs
        ):
            if execute_future and res["future_id"]:
                if not Path(res["file"]).exists():
                    Solr().execute_solr_futures([res])
            yield res[uniq_key]<|MERGE_RESOLUTION|>--- conflicted
+++ resolved
@@ -308,13 +308,7 @@
     multiversion: bool, default: False
         Select all versions and not just the latest version (default).
     batch_size: int, default: 5000
-<<<<<<< HEAD
         Size of the search querey.
-    execute_future: bool, default: False
-        Create any future datasets that are encountered.
-=======
-        Size of the search query.
->>>>>>> 7b07bebc
 
     Returns
     -------
