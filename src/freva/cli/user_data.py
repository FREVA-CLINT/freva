--- conflicted
+++ resolved
@@ -137,25 +137,8 @@
             "--realm",
             type=str,
             default=None,
-<<<<<<< HEAD
-            help="Set the <realm> information" + suffix,
-        )
-
-    def __init__(self, subparser: argparse.ArgumentParser):
-        super().__init__(subparser)
-        self.parser.add_argument(
-            "product",
-            type=str,
-            help="Product search key the newly added data can be found.",
-        )
-        self.parser.add_argument(
-            "paths",
-            nargs="+",
-            type=Path,
-            metavar="paths",
             help=(
-                "Filename(s) or Directories that are going to be added to the"
-                "databrowser"
+                "Set the <realm> information if they can't be found in the " "meta data"
             ),
         )
         self.parser.add_argument(
@@ -166,9 +149,6 @@
                 "Method of how the data is added into the central freva user "
                 "directory."
             ),
-=======
-            help=("Set the <realm> information if they can't be found in the metadata"),
->>>>>>> 59f22a73
         )
         self._add_facets_to_parser(suffix="if the can't be found in the metadata")
         self.parser.add_argument(
