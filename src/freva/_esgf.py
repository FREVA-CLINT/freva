"""Module to access the esgf data catalogue."""
from __future__ import annotations

from pathlib import Path
from typing import Optional, Union, overload

import lazy_import
from typing_extensions import Literal

from .utils import handled_exception

P2P = lazy_import.lazy_class("evaluation_system.model.esgf.P2P")


__all__ = [
    "esgf_browser",
    "esgf_facets",
    "esgf_datasets",
    "esgf_download",
    "esgf_query",
]


def esgf_browser(
    opendap: bool = False,
    gridftp: bool = False,
    **search_constraints: dict[str, str],
) -> list[str]:
    """Find data in the ESGF.

    The method queries the ESGF nodes for file URLs (default) or
    opendap/gridftp endpoints as well.

    The ``key=value`` syntax follows that of ``freva.databrowser``
    but the key names follow the ESGF standards for each dataset.
    Search of multiple values for the same key can be achieved
    either as a ``str`` concatenation (e.g.``frequency="3hr,mon" ``
    with **no** space between variables) or as a ``list``
    (e.g. ``frequency=["3hr", "mon"]``).

    Parameters:
    -----------
    opendap: bool, default: False
        List opendap endpoints instead of http ones.
    gridftp: bool, default: False
        Show gridftp endpoints instead of the http default
        ones (or skip them if none found)
    **search_constraints: Union[str, Path, in, list[str]]
        Search facets to be applied in the data search.

    Returns:
    --------
    list :
        Collection of files

    Example
    -------

    Similarly to ``freva.databrowser``, ``freva.esgf_browser``
    expects a list of ``key=value`` pairs in no particular
    order, but unlike the former it *is* case sensitive.

    Given that your Freva instance is configured at DKRZ,
    if we want to search the URLs of all the files stored
    at the (DKRZ) local node (``distrib=false``) holding
    the latest version (``latest=true``) of the variable
    uas (``variable=uas``) for either 3hr or monthly
    time frequencies ( ``frequency=["3hr", "mon"]``)
    and for a particular realization within the
    project ``CMIP6``:

    .. execute_code::

        import freva
        files = freva.esgf_browser(
            mip_era="CMIP6",
            activity_id="ScenarioMIP",
            source_id="CNRM-CM6-1",
            institution_id="CNRM-CERFACS",
            experiment_id="ssp585",
            frequency="3hr,mon",
            variable="uas",
            variant_label="r1i1p1f2",
            distrib=False,
            latest=True,
        )
        print(f"{len(files) =}")
        for file in files[:5]:
            print(file)

    In order to list the opendap endpoints (``opendap=True``):

    .. execute_code::

        import freva
        opendap = freva.esgf_browser(
            mip_era="CMIP6",
            activity_id="ScenarioMIP",
            source_id="CNRM-CM6-1",
            institution_id="CNRM-CERFACS",
            experiment_id="ssp585",
            frequency="3hr",
            variable="uas",
            variant_label="r1i1p1f2",
            distrib=False,
            latest=True,
            opendap=True,
        )
        print(opendap)

    Or the gridftp endpoints instead (``gridftp=True``):

    .. execute_code::
        :hide_code:

        import freva
        gridftp = freva.esgf_browser(
            mip_era="CMIP6",
            activity_id="ScenarioMIP",
            source_id="CNRM-CM6-1",
            institution_id="CNRM-CERFACS",
            experiment_id="ssp585",
            frequency="3hr",
            variable="uas",
            variant_label="r1i1p1f2",
            distrib=False,
            latest=True,
            gridftp=True,
        )
        print(gridftp)
    """
    result_url = []
    url_type = "http"
    if opendap:
        url_type = "opendap"
    if gridftp:
        url_type = "gridftp"
    p2p = P2P()
    for result in p2p.files(fields="url", **search_constraints):
        for url_encoded in result["url"]:
            url, _, access_type = url_encoded.split("|")
            if access_type.lower().startswith(url_type):
                result_url.append(url)
    return result_url


<<<<<<< HEAD
def esgf_facets(
=======
@handled_exception
def esgf(
    datasets: bool = False,
>>>>>>> 7f258214
    show_facet: Optional[Union[str, list[str]]] = None,
    **search_constraints: dict[str, str],
) -> dict[str, list[str]]:
    """Search for data attributes (facets) through ESGF.

    The method queries the ESGF nodes for available search facets (keys)
    like model, experiment etc. The ``key=value`` syntax follows that of
    ``freva.facet_search`` but the key names follow the ESGF standards
    for each dataset.

    Parameters:
    -----------
    show_facet: Union[str, list[str]], default: None
        List all values for the given facet (might be
        defined multiple times). The results show the possible
        values of the selected facet according to the given
        constraints and the number of *datasets* (not files)
        that selecting such value as a constraint will result
        (faceted search)
    **search_constraints: Union[str, Path, in, list[str]]
        Search facets to be applied in the data search.

    Returns:
    --------
    dict[str, list[str]]:
        Collection of facets

    Example
    -------

    List the values of the attributes ``variable``
    and ``time_frequency`` stored at the (DKRZ) local node
    (``distrib=false``) holding the latest version (``latest=true``)
    for a particular realization within the project ``CMIP6``:

    .. execute_code::

        import freva
        facets = freva.esgf_facets(
            mip_era="CMIP6",
            activity_id="ScenarioMIP",
            source_id="CNRM-CM6-1",
            institution_id="CNRM-CERFACS",
            experiment_id="ssp585",
            distrib=False,
            latest=True,
            show_facet=["variable", "frequency"])
        print(facets)

    """
    show_facet = show_facet or []
    p2p = P2P()
    return p2p.get_facets(show_facet, **search_constraints)


def esgf_datasets(
    **search_constraints: dict[str, str],
) -> list[tuple[str, str]]:
    """List the name of the datasets (and version) in the ESGF.

    The method queries the ESGF nodes for dataset information.
    The key=value syntax follows that of ``freva.databrowser``
    but the key names follow the ESGF standards for each dataset.

    Parameters:
    -----------
    **search_constraints: Union[str, Path, in, list[str]]
        Search facets to be applied in the data search.

    Returns:
    --------
    list[tuple[str, str]]:
        list of (dataset_name, version_number) tuples

    Example
    -------

    List the datasets corresponding to a query of files
    stored at the (DKRZ) local node (``distrib=false``)
    holding the latest version (``latest=true``) for a particular
    realization within the project ``CMIP6``:

    .. execute_code::

        import freva
        datasets = freva.esgf_datasets(
            mip_era="CMIP6",
            activity_id="ScenarioMIP",
            source_id="CNRM-CM6-1",
            institution_id="CNRM-CERFACS",
            experiment_id="ssp585",
            frequency="3hr",
            variable="uas",
            variant_label="r1i1p1f2",
            distrib=False,
            latest=True,
            )
        print(f"{len(datasets) =}")
        for dataset in datasets[:5]:
            print(dataset)
    """
    p2p = P2P()
    return sorted(p2p.get_datasets_names(**search_constraints))


def esgf_download(
    download_script: Optional[Union[str, Path]] = None,
    **search_constraints: dict[str, str],
) -> Union[str, Path]:
    """Create a script file to download the queried files at ESGF.

    The method creates a bash script wrapper of a wget query
    from ESGF dataset(s) (only http).

    Parameters:
    -----------
    download_script: Union[str, Path], default: None
        Download wget_script for getting the files
        instead of displaying anything (only http)
    **search_constraints: Union[str, Path, in, list[str]]
        Search facets to be applied in the data search.

    Returns:
    --------
    Union[str, Path]:
        wget_script to download the files (only http).

    Example
    -------

    Create a wget script to download the queried URLs:

    .. execute_code::

        import freva
        freva.esgf_download(project="CMIP5",
                    experiment="decadal1960",
                    variable="tas", distrib=False, latest=True,
                    download_script="/tmp/script.get")

        with open('/tmp/script.get', 'r') as f:
            content = f.readlines()
            print(" ".join(content[:10]))

    .. note::

        You will need an OpenID account to download the data,
        for example `here <https://esgf-data.dkrz.de/user/add/?next=http://esgf-data.dkrz.de/projects/esgf-dkrz/>`_.

        There is a `ESGF PyClient <https://esgf-pyclient.readthedocs.io/en/latest/index.html>`_ as well.


    """
    p2p = P2P()
    if not download_script:
        import random, string

        random_string = "".join(
            random.choices(string.ascii_letters + string.digits, k=16)
        )
        base_path = "/tmp/script"
        extension = "get"
        download_script = f"{base_path}-{random_string}.{extension}"
    download_script = Path(download_script)
    download_script.touch(0o755)
    with download_script.open("bw") as f:
        f.write(p2p.get_wget(**search_constraints))
    return str(f"Download script successfully saved to {download_script}")


def esgf_query(
    query: Optional[Union[str, list[str]]] = None,
    **search_constraints: dict[str, str],
) -> list[dict[str, list[str]]]:
    """Query fields from ESGF and group them per dataset

    The method queries fields (e.g. facets) and groups them by dataset
    in a list of dictionaries.

    Parameters:
    -----------
    query:
        Display results from <list> queried fields
    **search_constraints:
        Search facets to be applied in the data search.

    Returns:
    --------
    list[dict[str, list[str]]]:
        List of dictionaries with the queried elements for each dataset

    Example:
    --------

    Show the ``key=value`` pair of selected elements for a search (e.g.
    ``query=["url","master_id","distribution","mip_era","activity_id","source_id","variable","product","version"]``):

    .. execute_code::

        import json, freva
        queries = freva.esgf_query(
            mip_era="CMIP6",
            activity_id="ScenarioMIP",
            source_id="CNRM-CM6-1",
            institution_id="CNRM-CERFACS",
            experiment_id="ssp585",
            frequency="3hr",
            variant_label="r1i1p1f2",
            distrib=False,
            latest=True,
            query=["url","master_id","distribution",
                "mip_era","activity_id","source_id",
                "variable","product","version"],
        )
        print(json.dumps(queries[:2], indent=3))
    """
    p2p = P2P()
<<<<<<< HEAD
    if isinstance(query, list):
        query = ",".join(query)
    return p2p.get_datasets(fields=query, **search_constraints)
=======
    if download_script:
        download_script = Path(download_script)
        download_script.touch(0o755)
        with download_script.open("bw") as f:
            f.write(p2p.get_wget(**search_constraints))
        return str(
            f"Download script successfully saved to {download_script}"
        )  # there's nothing more to be executed after this
    if datasets:
        return sorted(p2p.get_datasets_names(**search_constraints))
    if isinstance(query, str):
        if len(query.split(",")) > 1:
            # we get multiple fields queried, return in a tructured fashion
            return p2p.show(
                p2p.get_datasets(fields=query, **search_constraints),
                return_str=True,
            )
        else:
            # if only one then return directly
            return p2p.get_datasets(fields=query, **search_constraints)
    if show_facet:
        return p2p.get_facets(show_facet, **search_constraints)
    for result in p2p.files(fields="url", **search_constraints):
        for url_encoded in result["url"]:
            url, _, access_type = url_encoded.split("|")
            if access_type.lower().startswith(url_type):
                result_url.append(url)
    return result_url
>>>>>>> 7f258214
<|MERGE_RESOLUTION|>--- conflicted
+++ resolved
@@ -144,13 +144,7 @@
     return result_url
 
 
-<<<<<<< HEAD
 def esgf_facets(
-=======
-@handled_exception
-def esgf(
-    datasets: bool = False,
->>>>>>> 7f258214
     show_facet: Optional[Union[str, list[str]]] = None,
     **search_constraints: dict[str, str],
 ) -> dict[str, list[str]]:
@@ -368,37 +362,6 @@
         print(json.dumps(queries[:2], indent=3))
     """
     p2p = P2P()
-<<<<<<< HEAD
     if isinstance(query, list):
         query = ",".join(query)
-    return p2p.get_datasets(fields=query, **search_constraints)
-=======
-    if download_script:
-        download_script = Path(download_script)
-        download_script.touch(0o755)
-        with download_script.open("bw") as f:
-            f.write(p2p.get_wget(**search_constraints))
-        return str(
-            f"Download script successfully saved to {download_script}"
-        )  # there's nothing more to be executed after this
-    if datasets:
-        return sorted(p2p.get_datasets_names(**search_constraints))
-    if isinstance(query, str):
-        if len(query.split(",")) > 1:
-            # we get multiple fields queried, return in a tructured fashion
-            return p2p.show(
-                p2p.get_datasets(fields=query, **search_constraints),
-                return_str=True,
-            )
-        else:
-            # if only one then return directly
-            return p2p.get_datasets(fields=query, **search_constraints)
-    if show_facet:
-        return p2p.get_facets(show_facet, **search_constraints)
-    for result in p2p.files(fields="url", **search_constraints):
-        for url_encoded in result["url"]:
-            url, _, access_type = url_encoded.split("|")
-            if access_type.lower().startswith(url_type):
-                result_url.append(url)
-    return result_url
->>>>>>> 7f258214
+    return p2p.get_datasets(fields=query, **search_constraints)