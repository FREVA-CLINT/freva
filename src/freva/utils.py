--- conflicted
+++ resolved
@@ -35,14 +35,9 @@
 
 import django.db
 import lazy_import
-<<<<<<< HEAD
 import nbclient
 import nbformat
 import requests
-=======
-from django.conf import settings as django_settings
-from django.core.exceptions import ImproperlyConfigured
->>>>>>> 59f22a73
 from rich.console import Console
 from rich.live import Live
 from rich.spinner import Spinner
@@ -361,13 +356,8 @@
         import freva
         # Get the last run of the dummypluginfolders plugin
         hist = freva.history(plugin="dummypluginfolders", limit=1)[:-1]
-<<<<<<< HEAD
         res = freva.get_plugin_status(hist["id"])
         print(rest.status)
-=======
-        res = freva.PluginStatus(hist["id"])
-        print(res.status)
->>>>>>> 59f22a73
     """
 
     def __init__(self, history_id: int) -> None:
@@ -673,10 +663,6 @@
     ) -> None:
         os.environ["EVALUATION_SYSTEM_CONFIG_FILE"] = self._original_config_env
         cfg.reloadConfiguration(self._original_config_env)
-<<<<<<< HEAD
         self._reload_db_connection()
         pm.reload_plugins()
-=======
-        pm.reload_plugins()
-        self.db_reloaded[0] = False
->>>>>>> 59f22a73
+        self.db_reloaded[0] = False