"""Additional utilities."""
import json
import logging
import os
import shlex
import subprocess
import time
from concurrent.futures import ThreadPoolExecutor
from contextlib import contextmanager
from fnmatch import fnmatch
from functools import wraps
from getpass import getuser
from pathlib import Path
from tempfile import TemporaryDirectory
from types import TracebackType
from typing import (
    Any,
    Callable,
<<<<<<< HEAD
    Dict,
    Iterable,
    Iterator,
=======
>>>>>>> 7b07bebc
    List,
    Literal,
    Optional,
    Tuple,
    Type,
    Union,
    cast,
)

try:
    from IPython import get_ipython
except ImportError:  # pragma: no cover
    get_ipython = lambda: None  # pragma: no cover

from django.conf import settings as django_settings
from django.core.exceptions import ImproperlyConfigured
import lazy_import
import nbclient
import nbformat
import requests
from rich.console import Console
from rich.live import Live
from rich.spinner import Spinner

import freva
from evaluation_system.misc import logger

pm = lazy_import.lazy_module("evaluation_system.api.plugin_manager")
cancel_command = lazy_import.lazy_callable(
    "evaluation_system.api.workload_manager.cancel_command"
)
get_solr_time_range = lazy_import.lazy_callable(
    "evaluation_system.misc.utils.get_solr_time_range"
)
cfg = lazy_import.lazy_module("evaluation_system.misc.config")
futures = lazy_import.lazy_module("evaluation_system.model.futures")


@contextmanager
def get_spinner(
    text: str,
    spinner_type: str = "weather",
    clear: bool = False,
    refresh_rate: int = 3,
) -> Iterator[Spinner]:
    """Create a spinner giving a visual feedback on computational tasks."""

    spinner = Spinner(spinner_type, text=f"{text} ...")
    console = Console(stderr=True)
    with Live(spinner, refresh_per_second=refresh_rate, console=console):
        yield spinner
        spinner.update(text=str(spinner.text) + " ok")
        if clear:
            spinner.update(text="")
            console.clear_live()


def is_jupyter() -> bool:
    """Determine if we're running within an IPython kernel

    taken from: https://stackoverflow.com/questions/34091701/determine-if-were-in-an-ipython-notebook-session


    >>> is_jupyter()
    False
    """
    # check for `kernel` attribute on the IPython instance
    return getattr(get_ipython(), "kernel", None) is not None


def copy_doc_from(
    func: Callable[..., Any]
) -> Callable[[Callable[..., Any]], Callable[..., Any]]:
    """Decorator to copy a doc string from a function to the wrapped func."""

    def decorator(target: Callable[..., Any]) -> Callable[..., Any]:
        """Assign the doc string from func to target."""
        target.__doc__ = func.__doc__
        return target

    return decorator


def handled_exception(func: Callable[..., Any]) -> Callable[..., Any]:
    """Wrap the exception handler around a function."""

    @wraps(func)
    def wrapper(*args: Any, **kwargs: Any) -> Any:
        """Wrapper function that handles the exception."""
        try:
            return func(*args, **kwargs)
        except BaseException as error:
            exception_handler(error)

    return wrapper


def exception_handler(exception: BaseException, cli: bool = False) -> None:
    """Handle raising exceptions appropriately."""

    trace_back = exception.__traceback__
    appendix = {
        False: " - decrease log level via `freva.logger.setLevel`",
        True: " - increase verbosity flags (-v)",
    }[cli]
    append_msg = ""
    # Set only the last traceback of the exception
    if logger.level > logging.DEBUG and trace_back is not None:
        last_trace_back = trace_back
        while last_trace_back.tb_next:
            last_trace_back = last_trace_back.tb_next
        exception.__traceback__ = TracebackType(
            tb_next=None,
            tb_frame=last_trace_back.tb_frame,
            tb_lineno=last_trace_back.tb_lineno,
            tb_lasti=last_trace_back.tb_lasti,
        )
        append_msg = f"{appendix} for more information"
    msg = str(exception) + append_msg
    if cli:
        logger.exception(msg, exc_info=exception)
        raise SystemExit
    if logger.is_cli is False:
        logger.error(msg)
    if logger.level > logging.DEBUG:
        raise exception from None
    raise exception


class Solr:
    """Class that interacts with the apache solr server."""

    def __init__(self) -> None:
        self._solr_server = f'{cfg.get("solr.host")}:{cfg.get("solr.port")}'
        self._solr_cores = cfg.get("solr.core"), "latest"

    def get_solr_url(self, version: bool = False) -> str:
        """Get the url of the solr right solr core.

        Parameters
        ----------
        version: bool, default: False
            Use the core for the versioned datasets.
        """

        if version:
            return f"http://{self._solr_server}/solr/{self._solr_cores[0]}"
        return f"http://{self._solr_server}/solr/{self._solr_cores[1]}"

    def _execute_single_future(self, future: Dict[str, str]) -> None:
        """Execute a scheduled future."""
        code = future["future"]
        path = future["file"]
        reindex = path.startswith("future:")
        code_hash = future["future_id"]
        if not code:
            code = json.dumps(
                futures.FutureCodeDB.objects.get(code_hash_id=code_hash).code
            )
        temp_dir = TemporaryDirectory()
        temp_file = os.path.join(temp_dir.name, "exec.out")
        with open(temp_file, "w", encoding="utf-8") as stream:
            try:
                nbclient.execute(
                    nbformat.reads(code, as_version=4),
                    cwd=temp_dir.name,
                    stdout=stream,
                    stderr=stream,
                )
                temp_dir.cleanup()
            except Exception as error:
                logger.error("Execution failed: more information in %s", temp_file)
                raise error
        if not reindex:
            return
        url_nv = f"{self.get_solr_url(version=False)}/update/json?commit=true"
        url_v = f"{self.get_solr_url(version=True)}/update/json?commit=true"
        path_e = path.replace(":", "\\:")
        try:
            for nn, url in enumerate([url_nv, url_v]):
                logger.debug("Deleting %s in %s", path, url)
                request = {"delete": {"query": f"file:{path_e}"}}
                res = requests.post(url, json=request, timeout=3)
                res.raise_for_status()
        except requests.HTTPError:
            raise ValueError(f"Solr request to {url} failed: {res.text}")
        except Exception as error:
            raise ValueError(f"Could not connect to {url}: {error}:")

    def execute_solr_futures(self, futures: Iterable[Dict[str, str]]) -> None:
        """Create datasets that have been registered for future executions.

        This methods takes a strings representing a jupyter notebook and
        executes the code.

        Parameters
        ----------
        future:
            A list holding a dictionary with the information on how this
            future is created (code) and the name of the file path for this
            future dataset in the databrowser.
        """
        if not futures:
            return
        with ThreadPoolExecutor() as pool:
            pydev = os.environ.get("PYDEVD_DISABLE_FILE_VALIDATION")
            log_level = logger.level
            try:
                os.environ["PYDEVD_DISABLE_FILE_VALIDATION"] = "1"
                logger.setLevel(logging.ERROR)
                with get_spinner("Executing futures", clear=True):
                    list(pool.map(self._execute_single_future, futures))
            finally:
                if pydev:
                    os.environ["PYDEVD_DISABLE_FILE_VALIDATION"] = pydev
                logger.setLevel(log_level)
        import time

        time.sleep(1)

    def get_file_attributes(
        self,
        path: str,
        field: str,
        uniq_key: Literal["uri", "file"] = "uri",
        multiversion: bool = False,
    ) -> Union[str, List[str]]:
        """Query the databrowser for a field entry.

        Parameters
        ----------
        path:
            The name of the file/uri value.
        field:
            The name of the field information that should be queried.
        uniq_key:
            Indication whether the path parameter is a file or a uri field.

        Returns
        -------
        Union[str, List[str]]: The associated field.
        """
        params: Dict[str, str] = {
            "q": f'{uniq_key}:"{path}"',
            "rows": "1",
            "fl": field,
            "wt": "json",
        }
        url = f"{self.get_solr_url(multiversion)}/select"
        try:
            res = requests.get(url, params=params, timeout=5)
            res.raise_for_status()
        except (requests.HTTPError, requests.ConnectionError):
            logger.debug("Connection to %s with params %s failed", url, params)
            return ""
        return res.json().get("response", {}).get("docs", [{}])[0].get(field, "")

    def post(self, metadata: List[Dict[str, Union[str, List[str]]]]) -> None:
        """Post user metadata to the solr core.

        Parameters
        ----------
        metadata:
            List of metadata that is posted to the solr server.

        Raises
        ------
        ValueError: If the posting the data failed.
        """

        no_version: List[Dict[str, Union[str, List]]] = []
        versioned: List[Dict[str, Union[str, List]]] = []
        for _data in metadata:
            version = _data.get("version", "")
            if version:
                _data["file_no_version"] = cast(str, _data["file"]).replace(
                    "/%s/" % version, "/"
                )
            else:
                _data["file_no_version"] = _data["file"]
            _data["time"] = get_solr_time_range(cast(str, _data.pop("time", "fx")))
            _data.setdefault("cmor_table", _data.get("time_frequency", "none"))
            _data.setdefault("realm", "user-data")
            _data.setdefault("project", f"user-{getuser()}")
            no_version.append({k: v for k, v in _data.items() if k != "version"})
            versioned.append(_data)
        url_nv = f"{self.get_solr_url(version=False)}/update/json?commit=true"
        url_v = f"{self.get_solr_url(version=True)}/update/json?commit=true"
        batch_data = [no_version, versioned]
        try:
            for nn, url in enumerate([url_nv, url_v]):
                logger.debug("Sending %s to %s", url, batch_data[nn])
                res = requests.post(url, json=batch_data[nn], timeout=3)
                res.raise_for_status()
        except requests.HTTPError:
            raise ValueError(f"Solr request to {url} failed: {res.text}")
        except Exception as error:
            raise ValueError(f"Could not connect to {url}: {error}:")


class PluginStatus:
    """Interact with a plugin application.

    With help of this functionality you can:

        - Check if a plugin is still running.
        - Get all results (data or plot files) of a plugin.
        - Check the configuration of a plugin.
        - Wait until the plugin is finished.

    Parameters
    ----------
    history_id:
        The id of the plugin application history. You can get the id by
        consulting the :py:meth:``freva.history`` search method.

    Example
    -------

    The output of the ``freva.run_plugin`` method is an instance of the
    :py:class:``freva.PluginStatus`` class. That means you can directly use the output of
    :py:meth:``freva.run_plugin`` to interact with the plugin status:

    .. execute_code::

        import freva
        res = freva.run_plugin("dummypluginfolders")
        print(res.status)

    You can also create an instance of the class yourself, if you know the
    ``history_id`` of a specific plugin run. Note that you can query these ids
    by making use of the :py:meth:``freva.history`` method:

    .. execute_code::

        import freva
        # Get the last run of the dummypluginfolders plugin
        hist = freva.history(plugin="dummypluginfolders", limit=1)[:-1]
        res = freva.get_plugin_status(hist["id"])
        print(rest.status)
    """

    def __init__(self, history_id: int) -> None:
        self._id: int = history_id

    def __repr__(self) -> str:
        return (
            f"PluginStatus('{self.plugin}', "
            f"config={str(self.configuration)}, status={self.status})"
        )

    @property
    def id(self) -> int:
        """Get the history id of the plugin run."""
        return self._id

    @property
    def _hist(self) -> dict[str, Any]:
        log_level = logger.level
        logger.setLevel(logging.ERROR)
        try:
            hist = cast(
                list[dict[str, Any]],
                freva.history(entry_ids=self._id, return_results=True),
            )[0]
        except IndexError:
            logger.setLevel(log_level)
            return {}
        finally:
            logger.setLevel(log_level)
        hist["batch_settings"] = pm.get_batch_settings(self._id)
        return hist

    @property
    def status(self) -> str:
        """Get the state of the current plugin run."""
        hist = self._hist
        status_dict = hist.get("status_dict", {})
        status = hist.get("status")
        return cast(str, status_dict.get(status, "unkown"))

    @property
    def configuration(self) -> dict[str, Any]:
        """Get the plugin configuration."""
        return self._hist.get("configuration", {})

    @property
    def stdout(self) -> str:
        """Get the stdout of the plugin.

        Example
        -------
        Read the output of the plugin

        .. execute_code::

            import freva
            res = freva.run_plugin("dummypluginfolders")
            print(res.stdout)

        """
        try:
            return Path(self._hist["slurm_output"]).read_text(encoding="utf-8")
        except (FileNotFoundError, KeyError):
            return ""

    @property
    def batch_id(self) -> Optional[int]:
        """Get the id of the batch job, if the plugin was a batchmode job."""
        return self._hist.get("batch_settings", {}).get("job_id")

    @property
    def job_script(self) -> str:
        """Get the content of the job_script, if it was a batchmode job."""
        return self._hist.get("batch_settings", {}).get("job_script", "")

    def kill(self) -> None:
        """Kill a running batch job.

        This method has only affect on jobs there have been submitted using the
        ``batchmode=True`` flag.
        """
        if self.batch_id is not None:
            kill_cmd = cancel_command(
                self._hist["batch_settings"]["workload_manager"], self.batch_id
            )
            try:
                _ = subprocess.run(
                    shlex.split(kill_cmd),
                    stderr=subprocess.PIPE,
                    stdout=subprocess.PIPE,
                    check=True,
                )
            except (subprocess.CalledProcessError, FileNotFoundError):
                logger.warning("Could not kill job with id %i", self.batch_id)

    @property
    def plugin(self) -> str:
        """Get the plugin name."""
        return self._hist.get("tool", "")

    def __str__(self) -> str:
        return json.dumps(self._hist, indent=3)

    @property
    def version(self) -> Tuple[int, int, int]:
        """Get the version of the plugin."""
        try:
            return cast(
                Tuple[int, int, int],
                tuple(
                    int(v.strip().strip("(").strip(")"))
                    for v in self._hist["version"].split(",")
                ),
            )
        except (KeyError, ValueError, TypeError):
            return (0, 0, 0)

    def wait(self, timeout: Union[float, int] = 28800) -> None:
        """Wait for a plugin to finish.

        This method will block until the plugin is running.

        Parameters
        ----------
        timeout: int, default: 28800
            Wait ``timeout`` seconds for the plugin to finish. If the plugin
            hasn't been finish raise a ValueError.

        Raises
        ------
        ValueError: If the plugin took longer than ``timeout`` seconds to finish

        Example
        -------

        This can be useful if a plugin was started using the ``batchmode=True``
        option and the execution of the code should wait until the plugin is
        finished.


        .. execute_code::

            import freva
            res = freva.run_plugin("dummypluginfolders", batchmode=True)
            res.wait(timeout=60) # Give the plugin 60 seconds to finish.

        """
        dt, n_itt = 0.5, 0
        max_itt = float(timeout) / dt
        with get_spinner("Wait for plugin to finish") as spinner:
            while self.status in ("running", "scheduled", "unkown"):
                time.sleep(dt)
                n_itt += 1
                if n_itt > max_itt:
                    spinner.update(text=str(spinner.text) + "ouch")
                    raise ValueError("Plugin did not finish")

    def get_result_paths(
        self,
        dtype: Literal["data", "plot"] = "data",
        glob_pattern: str = "*.nc",
    ) -> List[Path]:
        """Get all created paths of a certain data type.

        This method allows you to query all output files of the plugin run.
        You can either search for data files or plotted output.

        Parameters
        ----------
        dtype: str
            The data type of the returned paths. This should be either
            data or plot
        glob_pattern: str, default: *.nc
            Refine the output by filtering the returned files by the given
            glob pattern. By default only netCDF files ("*.nc") are added
            to the list.

        Returns
        -------
        List[Path]: A list of paths matching the search constrains.

        Example
        -------
        We are going to use a plugin called ``dummypluginfolders``
        which creates plots and netCDF files. In this example we want to
        open all netCDF files (``dtype = 'data'``) that match the filename
        constraint ``*data.nc``.


        .. execute_code::

            import freva
            import xarray as xr
            res = freva.run_plugin("dummypluginfolders", variable="pr")
            dset = xr.open_mfdataset(
                res.get_result_paths(dtype="data", glob_pattern="*data.nc")
            )
            print(dset.attrs["variable"])


        """
        return [
            Path(path)
            for (path, metadata) in self._hist.get("result", {}).items()
            if metadata.get("type") == dtype and fnmatch(path, glob_pattern)
        ]


class config:
    """Override the default or set the freva system configuration file.

    With the help of this class you can not only (temporarily) override
    the default configuration file and use a configuration from another
    project, but you can also set a path to a configuration file if no
    configuration file has been set.

    Parameters
    ----------
    config_file: str | pathlib.Path
        Path to the (new) configuration file.

    Examples
    --------
    Temporarily override the existing configuration file and use a new one.
    You can use a context manager to temporally use a different configuration
    and switch back later.

    ::

        import freva
        with freva.config("/work/freva/evaluation_system.conf"):
            freva.run_plugin("plugin_from_another_project")

    If you do not want to switch to another configuration only
    temporarily, but want to use it permanently, you can use
    :py:class:`freva.config` without a context manager:
    a context manager:

    ::

        import freva
        freva.config("/work/freva/evaluation_system.conf")
        files = sorted(freva.databrowser(project="user-1234", experiment="extremes"))

    """

    _original_config_env = os.environ.get(
        "EVALUATION_SYSTEM_CONFIG_FILE",
        cfg.CONFIG_FILE,
    )
    db_reloaded: List[bool] = [False]

    def __init__(self, config_file: Union[str, Path]) -> None:
        self._db_settings = lazy_import.lazy_module(
            "evaluation_system.settings.database"
        ).SETTINGS
        self._original_db_settings = self._db_settings.copy()
        self._config_file = Path(config_file).expanduser().absolute()
        os.environ["EVALUATION_SYSTEM_CONFIG_FILE"] = str(self._config_file)
        cfg.reloadConfiguration(self._config_file)
        pm.reload_plugins()
        try:
            if django_settings.DATABASES:
                self.db_reloaded[0] = True
        except (ImproperlyConfigured, AttributeError):
            pass

    def __enter__(self) -> "config":
        return self

    def __exit__(
        self,
        exc_type: Optional[Type[BaseException]],
        exc_value: Optional[BaseException],
        traceback: Optional[TracebackType],
    ) -> None:
        os.environ["EVALUATION_SYSTEM_CONFIG_FILE"] = self._original_config_env
        cfg.reloadConfiguration(self._original_config_env)
        pm.reload_plugins()
        self.db_reloaded[0] = False<|MERGE_RESOLUTION|>--- conflicted
+++ resolved
@@ -16,12 +16,9 @@
 from typing import (
     Any,
     Callable,
-<<<<<<< HEAD
     Dict,
     Iterable,
     Iterator,
-=======
->>>>>>> 7b07bebc
     List,
     Literal,
     Optional,
