stages:
    - build
    - test
    - docs
    - report

variables:
  CONDA_ENV: "freva-dev"
  PYTHON_VERSION: "3.10"
  FREVA_ENV: "/tmp/freva/bin"
  EVALUATION_SYSTEM_CONFIG_FILE: ".docker/evaluation_system.conf"

lint:
  image: continuumio/anaconda3
  stage: build
  tags:
    - docker, specific
  before_script:
    - conda env create -q -f dev-environment.yml
    - apt update && apt install make
  script:
    - conda run -n $CONDA_ENV make lint

<<<<<<< HEAD
dev-obs:
    stage: build
    image:
        name: gcr.io/kaniko-project/executor:debug
        entrypoint: [""]
    script:
        - if [ -n "$CI_COMMIT_BRANCH" ]; then IMAGETAG="$CI_COMMIT_BRANCH"; else IMAGETAG="$CI_COMMIT_SHA"; fi
        - echo $CI_COMMIT_BRANCH
        - echo "{\"auths\":{\"$CI_REGISTRY\":{\"username\":\"$CI_REGISTRY_USER\",\"password\":\"$CI_REGISTRY_PASSWORD\"}}}" > /kaniko/.docker/config.json
        - /kaniko/executor --context $CI_PROJECT_DIR
                       --cleanup
                       --skip-unused-stages=true
                       --build-arg=CI_REGISTRY_IMAGE=${CI_REGISTRY_IMAGE}
                       --build-arg=IMAGETAG=${IMAGETAG}
                       --build-arg=branch=${CI_COMMIT_BRANCH}
                       --build-arg=binder="false"
                       --whitelist-var-run=false
                       --dockerfile $CI_PROJECT_DIR/Dockerfile
                       --destination $CI_REGISTRY_IMAGE/freva_build:$CI_COMMIT_BRANCH
    tags:
        - docker, specific
    rules:
        - if: "$CI_COMMIT_BRANCH == 'master'"
        - if: "$CI_COMMIT_BRANCH != 'master'"
=======
>>>>>>> f2228829

.test_template: &py_test # pytest framework template
    stage: test
    image: registry.gitlab.dkrz.de/freva/evaluation_system/freva-dev:unittest
    variables:
      CONDA: "Miniconda3-latest"
    tags:
      - docker, specific

test_37:
    << : *py_test
    variables:
      PYTHON_VERSION: "3.7"
    script:
        # Do the unit tests
      - python3 deploy.py /tmp/freva -e -s --run_tests --packages gitpython pandoc

test_38:
    << : *py_test
    variables:
      PYTHON_VERSION: "3.8"
    script:
        # Do the unit tests
      - python3 deploy.py /tmp/freva -e -s --run_tests --packages gitpython pandoc

test_39:
    << : *py_test
    variables:
      PYTHON_VERSION: "3.8"
    script:
        # Do the unit tests
      - python3 deploy.py /tmp/freva -e -s --run_tests --packages gitpython pandoc

test_latest:
    << : *py_test
    script:
      # Install the conda env
      - python3 deploy.py /tmp/freva -e -s --packages gitpython pandoc
      # Do the unit tests with converage reports
      - make test_coverage
    artifacts:
      when: always
      reports:
        junit: report.xml
      paths:
        - coverage_report
        - test_results
        - report.xml

docs:
    stage: docs
    image: registry.gitlab.dkrz.de/freva/evaluation_system/freva_build:$CI_COMMIT_BRANCH
    tags:
      - docker, specific
    variables:
      CONDA: "Miniconda3-latest"
      EVALUATION_SYSTEM_PLUGINS: "/tmp/animator,animator"
    before_script:
      - python3 deploy.py /tmp/freva -e -s --packages gitpython pandoc cartopy xarray dask cftime
    script:
      - make prepdocs
      - make docs
    after_script:
      mv docs/build/html sphinx_docs
    artifacts:
      when: always
      paths:
        - sphinx_docs

pages:
  stage: report
  image: registry.gitlab.dkrz.de/freva/evaluation_system/freva-dev:unittest
  tags:
    - docker, specific
  dependencies:
    - test_latest
    - docs
  before_script:
    - mkdir -p public; cp .docker/index.html public/
    - mv coverage_report public/
    - mv sphinx_docs public/
  script:
    - /opt/allure/bin/allure generate --clean test_results
  after_script:
    - mv allure-report public/
  artifacts:
    when: always
    paths:
      - public/
    reports:
      junit: report.xml<|MERGE_RESOLUTION|>--- conflicted
+++ resolved
@@ -21,33 +21,6 @@
   script:
     - conda run -n $CONDA_ENV make lint
 
-<<<<<<< HEAD
-dev-obs:
-    stage: build
-    image:
-        name: gcr.io/kaniko-project/executor:debug
-        entrypoint: [""]
-    script:
-        - if [ -n "$CI_COMMIT_BRANCH" ]; then IMAGETAG="$CI_COMMIT_BRANCH"; else IMAGETAG="$CI_COMMIT_SHA"; fi
-        - echo $CI_COMMIT_BRANCH
-        - echo "{\"auths\":{\"$CI_REGISTRY\":{\"username\":\"$CI_REGISTRY_USER\",\"password\":\"$CI_REGISTRY_PASSWORD\"}}}" > /kaniko/.docker/config.json
-        - /kaniko/executor --context $CI_PROJECT_DIR
-                       --cleanup
-                       --skip-unused-stages=true
-                       --build-arg=CI_REGISTRY_IMAGE=${CI_REGISTRY_IMAGE}
-                       --build-arg=IMAGETAG=${IMAGETAG}
-                       --build-arg=branch=${CI_COMMIT_BRANCH}
-                       --build-arg=binder="false"
-                       --whitelist-var-run=false
-                       --dockerfile $CI_PROJECT_DIR/Dockerfile
-                       --destination $CI_REGISTRY_IMAGE/freva_build:$CI_COMMIT_BRANCH
-    tags:
-        - docker, specific
-    rules:
-        - if: "$CI_COMMIT_BRANCH == 'master'"
-        - if: "$CI_COMMIT_BRANCH != 'master'"
-=======
->>>>>>> f2228829
 
 .test_template: &py_test # pytest framework template
     stage: test
@@ -99,7 +72,7 @@
 
 docs:
     stage: docs
-    image: registry.gitlab.dkrz.de/freva/evaluation_system/freva_build:$CI_COMMIT_BRANCH
+    image: registry.gitlab.dkrz.de/freva/evaluation_system/freva-dev:unittest
     tags:
       - docker, specific
     variables:
