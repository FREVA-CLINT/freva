#!/usr/bin/env python
from pathlib import Path
from setuptools import setup, find_packages
import sys
from typing import List, Tuple
from tempfile import TemporaryDirectory
from deploy import find_version, read

COMMANDS = ["databrowser", "esgf", "history", "plugin", "crawl-my-data"]
this_dir = Path(__file__).parent
COMPLETION_DIR = this_dir / "assets" / "completions"


def prep_tcsh_completion(tempdir: Path) -> List[Tuple[str, List[str]]]:
    """Create completion scripts for tcsh."""

    script_dir = COMPLETION_DIR.relative_to(this_dir) / "tcsh"
    completion_helper = (
        Path(sys.prefix)
        / "share"
        / "tcsh-completion"
        / "helpers"
        / "tcsh-completion.bash"
    )
    script_paths = [
        (
            str(Path("share") / "tcsh-completion" / "helpers"),
            [str(script_dir / f"{completion_helper.name}")],
        ),
        (
            str(Path("share") / "tcsh-completion" / "completion"),
            [str(tempdir.relative_to(this_dir) / "freva")],
        ),
    ]
    completion_script = [
        "set autoexpand",
        f"complete freva 'p,*,`bash {completion_helper} \"${{COMMAND_LINE}}\"`,'",
    ]
    for cmd in COMMANDS:
        completion_script.append(
            f"complete {cmd} 'p,*,`bash {completion_helper} \"${{COMMAND_LINE}}\"`,'"
        )
    with (tempdir / "freva").open("w") as f:
        f.write("\n".join(completion_script))
    return script_paths


def gather_completion_scripts(tempdir: Path) -> List[Tuple[str, List[str]]]:
    """Gather all data_files related to shell completion scripts."""

    shells = {
        "zsh": Path("share") / "freva" / "zsh" / "completions",
        "bash": Path("share") / "bash-completion" / "completion",
        "fish": Path("share") / "fish" / "completions",
    }
    data_files = []
    for shell, target_path in shells.items():
        comp_files = [
            str(f.relative_to(this_dir)) for f in (COMPLETION_DIR / shell).rglob("*")
        ]
        data_files.append((str(target_path), comp_files))
    return data_files + prep_tcsh_completion(tempdir)


<<<<<<< HEAD
with TemporaryDirectory(dir=COMPLETION_DIR) as td:
    data_files = gather_completion_scripts(Path(td))
    entry_points = ["freva = freva.cli:main"]
    for cmd in COMMANDS:
        entry_points.append(f"freva-{cmd} = freva.cli.{cmd.replace('-', '_')}:main")
    setup(
        name="evaluation_system",
        version=find_version("src/evaluation_system", "__init__.py"),
        author="German Climate Computing Centre (DKRZ)",
        maintainer="Climate Informatics and Technology (CLINT)",
        description="Free Evaluation and Analysis Framework (Freva) ",
        long_description=read("README.md"),
        long_description_content_type="text/markdown",
        license="BSD-3-Clause",
        packages=find_packages("src"),
        package_dir={"": "src"},
        data_files=data_files,
        install_requires=[
            "Django",
            "humanize",
            "mysqlclient",
            "numpy",
            "python-git",
            "pymysql",
            "pandas",
            "Pillow",
            "PyPDF2",
        ],
        extras_require={
            "docs": [
                "sphinx",
                "nbsphinx",
                "recommonmark",
                "ipython",  # For nbsphinx syntax highlighting
                "sphinxcontrib_github_alt",
            ],
            "test": [
                "pytest",
                "nbformat",
                "pytest-html",
                "pytest-env",
                "pytest-cov",
                "nbval",
                "h5netcdf",
                "mock",
                "requests_mock",
                "allure-pytest",
                "python-swiftclient",
                "testpath",
            ],
=======
setup(name="evaluation_system",
      version=find_version("src/evaluation_system", "__init__.py"),
      author="German Climate Computing Centre (DKRZ)",
      maintainer="Climate Informatics and Technology (CLINT)",
      description="Free Evaluation and Analysis Framework (Freva) ",
      long_description=read("README.md"),
      long_description_content_type='text/markdown',
      license="BSD-3-Clause",
      packages=find_packages('src'),
      package_dir={"": "src"},
      install_requires=["argcomplete",
                        "Django",
                        "humanize",
                        "mysqlclient",
                        "numpy",
                        "python-git",
                        "pymysql",
                        "pandas",
                        "Pillow",
                        "PyPDF2",
                        "toml"],
      extras_require={
        "docs": [
              "sphinx",
              "nbsphinx",
              "recommonmark",
              "ipython",  # For nbsphinx syntax highlighting
              "sphinxcontrib_github_alt",
              ],
        "test": [
              "pytest",
              "nbformat",
              "pytest-html",
              "pytest-env",
              "pytest-cov",
              "nbval",
              "h5netcdf",
              "mock",
              "requests_mock",
              "allure-pytest",
              "python-swiftclient",
              "testpath",
          ]
>>>>>>> ef6c0cdc
        },
        entry_points={"console_scripts": entry_points},
        python_requires=">=3.8",
        classifiers=[
            "Development Status :: 3 - Alpha",
            "Environment :: Console",
            "Intended Audience :: Developers",
            "Intended Audience :: Science/Research",
            "License :: OSI Approved :: BSD License",
            "Operating System :: POSIX :: Linux",
            "Programming Language :: Python :: 3",
            "Programming Language :: Python :: 3.8",
            "Programming Language :: Python :: 3.9",
            "Programming Language :: Python :: 3.10",
            "Topic :: Scientific/Engineering :: Data Analysis",
            "Topic :: Scientific/Engineering :: Earth Sciences",
        ],
    )<|MERGE_RESOLUTION|>--- conflicted
+++ resolved
@@ -9,7 +9,6 @@
 COMMANDS = ["databrowser", "esgf", "history", "plugin", "crawl-my-data"]
 this_dir = Path(__file__).parent
 COMPLETION_DIR = this_dir / "assets" / "completions"
-
 
 def prep_tcsh_completion(tempdir: Path) -> List[Tuple[str, List[str]]]:
     """Create completion scripts for tcsh."""
@@ -62,7 +61,6 @@
     return data_files + prep_tcsh_completion(tempdir)
 
 
-<<<<<<< HEAD
 with TemporaryDirectory(dir=COMPLETION_DIR) as td:
     data_files = gather_completion_scripts(Path(td))
     entry_points = ["freva = freva.cli:main"]
@@ -90,6 +88,7 @@
             "pandas",
             "Pillow",
             "PyPDF2",
+            "toml",
         ],
         extras_require={
             "docs": [
@@ -113,51 +112,6 @@
                 "python-swiftclient",
                 "testpath",
             ],
-=======
-setup(name="evaluation_system",
-      version=find_version("src/evaluation_system", "__init__.py"),
-      author="German Climate Computing Centre (DKRZ)",
-      maintainer="Climate Informatics and Technology (CLINT)",
-      description="Free Evaluation and Analysis Framework (Freva) ",
-      long_description=read("README.md"),
-      long_description_content_type='text/markdown',
-      license="BSD-3-Clause",
-      packages=find_packages('src'),
-      package_dir={"": "src"},
-      install_requires=["argcomplete",
-                        "Django",
-                        "humanize",
-                        "mysqlclient",
-                        "numpy",
-                        "python-git",
-                        "pymysql",
-                        "pandas",
-                        "Pillow",
-                        "PyPDF2",
-                        "toml"],
-      extras_require={
-        "docs": [
-              "sphinx",
-              "nbsphinx",
-              "recommonmark",
-              "ipython",  # For nbsphinx syntax highlighting
-              "sphinxcontrib_github_alt",
-              ],
-        "test": [
-              "pytest",
-              "nbformat",
-              "pytest-html",
-              "pytest-env",
-              "pytest-cov",
-              "nbval",
-              "h5netcdf",
-              "mock",
-              "requests_mock",
-              "allure-pytest",
-              "python-swiftclient",
-              "testpath",
-          ]
->>>>>>> ef6c0cdc
         },
         entry_points={"console_scripts": entry_points},
         python_requires=">=3.8",
