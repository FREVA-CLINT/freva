--- conflicted
+++ resolved
@@ -4,12 +4,6 @@
 ##
 #
 
-<<<<<<< HEAD
-
- 
-
-=======
->>>>>>> e6b3fd3a
 # Set BASH as default shell (DOESNT WORK)
 #puts "bash;"
 
