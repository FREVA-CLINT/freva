--- conflicted
+++ resolved
@@ -24,7 +24,7 @@
 
 MODULE = """#%Module1.0#####################################################################
 ##
-## FREVA - Free Evaluation Framework modulefile
+## FREVA - Free Evaluation System Framework modulefile
 ##
 #
 ### BEGIN of config part ********
@@ -35,7 +35,7 @@
 set curMode [module-info mode]
 module-whatis   "evaluation_system {version}"
 proc ModulesHelp {{ }} {{
-    puts stderr "Load the free evaluation framework for the RegIklim project"
+    puts stderr "Load the free evaluation system framework {project}"
 }}
 if {{ $curMode eq "load" }} {{
     if {{ $shell == "fish" }} {{
@@ -46,15 +46,8 @@
         puts ". {root_dir}/etc/profile.d/conda.sh"
     }}
 }}
-<<<<<<< HEAD
 prepend-path PATH {root_dir}/bin
 setenv EVALUATION_SYSTEM_CONFIG_FILE {eval_conf_file}
-=======
-#only one version at a time!!
-conflict evaluation_system
-prepend-path PATH {path}
-prepend-path LD_LIBRARY_PATH {ld_lib_path}
->>>>>>> a0daa193
 """
 
 
@@ -283,7 +276,6 @@
 
         for arg in vars(args):
             setattr(self, arg, getattr(args, arg))
-        self.run_tests = args.run_tests
         if self.silent:
             logger.setLevel(logging.ERROR)
         self.conda_url = ANACONDA_URL
@@ -296,7 +288,6 @@
         """Create the load-script for this installation."""
 
         this_dir = Path(__file__).absolute().parent
-<<<<<<< HEAD
 
         config_parser = ConfigParser(interpolation=ExtendedInterpolation())
         eval_conf_file = Path(
@@ -305,54 +296,12 @@
                 self.install_prefix / "freva" / "evaluation_system.conf",
             )
         )
-=======
-        config_file = "evaluation_system.conf"
-        defaults = dict(
-            root_dir=self.install_prefix,
-            base_dir_location=self.install_prefix / "work",
-            base_dir="evaluation_system",
-            project_name="evaluation_system",
-        )
-        if not (this_dir / config_file).is_file():
-            raise ValueError(
-                "No config file. Edit and copy the config template"
-                ' "evaluation_system.conf.tmpl" to '
-                '"evaluation_system.conf"'
-            )
-        with (this_dir / config_file).open() as f:
-            config = f.readlines()
-        for nn, line in enumerate(config):
-            cfg_key = line.split("=")[0].strip()
-            if cfg_key in defaults:
-                value = line.split("=")[-1].strip()
-                if not value:
-                    value = defaults[cfg_key]
-                config[nn] = f"{cfg_key}={value}\n"
-        (self.install_prefix / "etc").mkdir(exist_ok=True, parents=True)
-        with (self.install_prefix / "etc" / config_file).open("w") as f:
-            f.write("".join(config))
-
-    def create_auxilary(self, auxilary_dirs=("etc", "sbin")):
-        """Copy all auxilary files."""
-
-        this_dir = Path(__file__).absolute().parent
-
-        for d in auxilary_dirs:
-            for source in (this_dir / d).rglob("*"):
-                target = self.install_prefix / source.relative_to(this_dir)
-                if source.is_file():
-                    target.parent.mkdir(exist_ok=True, parents=True)
-                    logger.info(f"Copying auxilary file {source}")
-                    shutil.copy(source, target)
-        config_parser = ConfigParser(interpolation=ExtendedInterpolation())
->>>>>>> a0daa193
         for key in (
             "preview_path",
             "project_data",
             "base_dir_location",
             "scheduler_output_dir",
         ):
-<<<<<<< HEAD
             with eval_conf_file.open("r") as fp:
                 config_parser.read_file(fp)
                 path = Path(config_parser["evaluation_system"][key])
@@ -368,27 +317,7 @@
                     version=find_version("src/evaluation_system", "__init__.py"),
                     root_dir=self.install_prefix,
                     eval_conf_file=eval_conf_file,
-=======
-            with open(
-                self.install_prefix / "etc" / "evaluation_system.conf", "r"
-            ) as fp:
-                config_parser.read_file(fp)
-                try:
-                    Path(config_parser["evaluation_system"][key]).mkdir(
-                        exist_ok=True, parents=True
-                    )
-                except PermissionError:
-                    pass
-        freva_path = self.install_prefix / "share" / "freva"
-        freva_path.mkdir(parents=True, exist_ok=True)
-        with (freva_path / "loadfreva.modules").open("w") as f:
-            f.write(
-                MODULE.format(
-                    version=find_version("src/evaluation_system", "__init__.py"),
-                    path=self.install_prefix / "bin",
-                    ld_lib_path=self.install_prefix / "lib",
-                    auto_comp=self.install_prefix / "etc" / "autocomplete.bash",
->>>>>>> a0daa193
+                    project=config_parser["evaluation_system"]["project_name"]
                 )
             )
 
