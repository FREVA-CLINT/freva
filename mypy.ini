[mypy]
files = src/evaluation_system/model/*.py,
    src/freva,
    src/evaluation_system/misc/*.py,
    src/evaluation_system/api
strict = False

warn_unused_ignores = True
warn_unreachable = True
show_error_codes = True

[mypy-PIL.*]
# The PIL library doesn't seem to have type annotations yet, disable type checks
ignore_missing_imports = True

<<<<<<< HEAD
=======
[mypy-argcomplete.*]
# The argcomplete library doesn't even mildly support type annotaion, in order
# to make mypy checks work for files that involve argcomplete we add this lib
# to the check blacklist
ignore_missing_imports = True
>>>>>>> ef6c0cdc

[mypy-django.*]
# django's stubs are apparently not trivial to use and may not be intended for use in
# non-django projects like this.
# see: https://github.com/typeddjango/django-stubs
# The config example references a django settings file which doesn't exist in this
# project because it doesn't create a django webserver. Something to look into later.
ignore_missing_imports = True

[mypy-pandas.*]
# This stubs project exists but it's third-party and I'm not sure how reliable it would
# be. Requires further investigation.
# https://github.com/VirtusLab/pandas-stubs
# pandas is only used in db.py for converting a timestamp. Maybe better to remove?
ignore_missing_imports = True

[mypy-PyPDF2.*]
ignore_missing_imports = True<|MERGE_RESOLUTION|>--- conflicted
+++ resolved
@@ -12,15 +12,6 @@
 [mypy-PIL.*]
 # The PIL library doesn't seem to have type annotations yet, disable type checks
 ignore_missing_imports = True
-
-<<<<<<< HEAD
-=======
-[mypy-argcomplete.*]
-# The argcomplete library doesn't even mildly support type annotaion, in order
-# to make mypy checks work for files that involve argcomplete we add this lib
-# to the check blacklist
-ignore_missing_imports = True
->>>>>>> ef6c0cdc
 
 [mypy-django.*]
 # django's stubs are apparently not trivial to use and may not be intended for use in
